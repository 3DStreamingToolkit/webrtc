--- conflicted
+++ resolved
@@ -32,23 +32,20 @@
   return kVideoKind;
 }
 
-<<<<<<< HEAD
 bool VideoTrack::Suspend() {
-    return false;
+  return false;
 }
 
 bool VideoTrack::Resume() {
-    return false;
+  return false;
 }
 
 bool VideoTrack::IsSuspended() {
-    return false;
+  return false;
 }
 
-=======
 // AddOrUpdateSink and RemoveSink should be called on the worker
 // thread.
->>>>>>> d52bef7d
 void VideoTrack::AddOrUpdateSink(
     rtc::VideoSinkInterface<cricket::VideoFrame>* sink,
     const rtc::VideoSinkWants& wants) {
