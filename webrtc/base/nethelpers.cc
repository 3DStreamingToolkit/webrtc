--- conflicted
+++ resolved
@@ -141,16 +141,9 @@
 }
 
 bool HasIPv6Enabled() {
-<<<<<<< HEAD
 #if defined(WINRT)
     return true;
-#elif !defined(WEBRTC_WIN)
-  // We only need to check this for Windows XP (so far).
-  return true;
-#else
-=======
-#if defined(WEBRTC_WIN)
->>>>>>> d52bef7d
+#elif defined(WEBRTC_WIN)
   if (IsWindowsVistaOrLater()) {
     return true;
   }
