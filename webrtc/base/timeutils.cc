--- conflicted
+++ resolved
@@ -37,17 +37,14 @@
 
 ClockInterface* g_clock = nullptr;
 
-<<<<<<< HEAD
 ClockInterface* SetClockForTesting(ClockInterface* clock) {
   ClockInterface* prev = g_clock;
   g_clock = clock;
   return prev;
 }
-=======
 #if defined(WEBRTC_WIN)
 static const uint64_t kFileTimeToUnixTimeEpochOffset = 116444736000000000ULL;
 #endif
->>>>>>> da33fe69
 
 #ifdef WINRT
 static const uint64 kFileTimeToUnixTimeEpochOffset = 116444736000000000ULL;
