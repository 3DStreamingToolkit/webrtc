--- conflicted
+++ resolved
@@ -236,23 +236,13 @@
         'include_tests%': 1,
         'restrict_webrtc_logging%': 0,
       }],
-<<<<<<< HEAD
-      ['OS=="ios"', {
-        'build_libjpeg%': 0,
-      }],
       ['winrt_platform=="win_phone" or  winrt_platform=="win10_arm"', {
         'enable_protobuf%': 0,
       }],
       ['target_arch=="arm" or target_arch=="arm64" or target_arch=="mipsel"', {
         'prefer_fixed_point%': 1,
       }],
-      ['(target_arch=="arm" and (arm_neon==1 or arm_neon_optional==1)) or target_arch=="arm64" or (winrt_platform=="win_phone" or  winrt_platform=="win10_arm")', {
-=======
-      ['target_arch=="arm" or target_arch=="arm64" or target_arch=="mipsel"', {
-        'prefer_fixed_point%': 1,
-      }],
-      ['(target_arch=="arm" and arm_neon==1) or target_arch=="arm64"', {
->>>>>>> d52bef7d
+      ['(target_arch=="arm" and arm_neon==1) or target_arch=="arm64" or (winrt_platform=="win_phone" or  winrt_platform=="win10_arm")', {
         'build_with_neon%': 1,
       }],
       ['(OS!="ios" and (target_arch!="arm" or arm_version>=7) and target_arch!="mips64el") or (winrt_platform=="win_phone" or  winrt_platform=="win10_arm")', {
