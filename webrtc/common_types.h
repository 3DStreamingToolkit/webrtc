--- conflicted
+++ resolved
@@ -386,9 +386,6 @@
         decoded_normal(0),
         decoded_plc(0),
         decoded_cng(0),
-#ifdef WINRT
-        end_to_end_delayMs(0),
-#endif
         decoded_plc_cng(0) {}
 
   int calls_to_silence_generator;  // Number of calls where silence generated,
@@ -397,10 +394,8 @@
   int decoded_normal;  // Number of calls where audio RTP packet decoded.
   int decoded_plc;     // Number of calls resulted in PLC.
   int decoded_cng;  // Number of calls where comfort noise generated due to DTX.
-#ifdef WINRT
-  int end_to_end_delayMs;
-#endif
   int decoded_plc_cng;  // Number of calls resulted where PLC faded to CNG.
+  int end_to_end_delay_ms {};      // end-to-end call delay measurement
 };
 
 // Type of Noise Suppression.
@@ -458,56 +453,13 @@
 enum StereoChannel { kStereoLeft = 0, kStereoRight, kStereoBoth };
 
 // Audio device layers
-<<<<<<< HEAD
-enum AudioLayers
-{
-    kAudioPlatformDefault = 0,
-    kAudioWindowsWave = 1,
-    kAudioWindowsCore = 2,
-    kAudioWindowsWasapi = 3,
-    kAudioLinuxAlsa = 4,
-    kAudioLinuxPulse = 5
-};
-
-// TODO(henrika): to be removed.
-enum NetEqModes             // NetEQ playout configurations
-{
-    // Optimized trade-off between low delay and jitter robustness for two-way
-    // communication.
-    kNetEqDefault = 0,
-    // Improved jitter robustness at the cost of increased delay. Can be
-    // used in one-way communication.
-    kNetEqStreaming = 1,
-    // Optimzed for decodability of fax signals rather than for perceived audio
-    // quality.
-    kNetEqFax = 2,
-    // Minimal buffer management. Inserts zeros for lost packets and during
-    // buffer increases.
-    kNetEqOff = 3,
-};
-
-// TODO(henrika): to be removed.
-enum OnHoldModes            // On Hold direction
-{
-    kHoldSendAndPlay = 0,    // Put both sending and playing in on-hold state.
-    kHoldSendOnly,           // Put only sending in on-hold state.
-    kHoldPlayOnly            // Put only playing in on-hold state.
-};
-
-// TODO(henrika): to be removed.
-enum AmrMode
-{
-    kRfc3267BwEfficient = 0,
-    kRfc3267OctetAligned = 1,
-    kRfc3267FileStorage = 2,
-=======
 enum AudioLayers {
   kAudioPlatformDefault = 0,
   kAudioWindowsWave = 1,
   kAudioWindowsCore = 2,
-  kAudioLinuxAlsa = 3,
-  kAudioLinuxPulse = 4
->>>>>>> d52bef7d
+  kAudioWindowsWasapi = 3,
+  kAudioLinuxAlsa = 4,
+  kAudioLinuxPulse = 5
 };
 
 // ==================================================================
