/*
 *  Copyright (c) 2012 The WebRTC project authors. All Rights Reserved.
 *
 *  Use of this source code is governed by a BSD-style license
 *  that can be found in the LICENSE file in the root of the source
 *  tree. An additional intellectual property rights grant can be found
 *  in the file PATENTS.  All contributing project authors may
 *  be found in the AUTHORS file in the root of the source tree.
 */

#include "webrtc/common_video/video_render_frames.h"

#include <utility>

#include "webrtc/base/logging.h"
#include "webrtc/base/timeutils.h"
#include "webrtc/modules/include/module_common_types.h"
#include "webrtc/system_wrappers/include/trace.h"

namespace webrtc {
namespace {
// Don't render frames with timestamp older than 500ms from now.
const int kOldRenderTimestampMS = 500;
// Don't render frames with timestamp more than 10s into the future.
const int kFutureRenderTimestampMS = 10000;

const uint32_t kEventMaxWaitTimeMs = 200;
const uint32_t kMinRenderDelayMs = 10;
const uint32_t kMaxRenderDelayMs = 500;
const size_t kMaxIncomingFramesBeforeLogged = 100;

uint32_t EnsureValidRenderDelay(uint32_t render_delay) {
  return (render_delay < kMinRenderDelayMs || render_delay > kMaxRenderDelayMs)
             ? kMinRenderDelayMs
             : render_delay;
}
}  // namespace

VideoRenderFrames::VideoRenderFrames(uint32_t render_delay_ms)
    : render_delay_ms_(EnsureValidRenderDelay(render_delay_ms)) {}

int32_t VideoRenderFrames::AddFrame(VideoFrame&& new_frame) {
  const int64_t time_now = rtc::TimeMillis();

  // Drop old frames only when there are other frames in the queue, otherwise, a
  // really slow system never renders any frames.
<<<<<<< HEAD
  // If native_handle is not null then we can't make the decision to
  // drop a frame because it could be an encoded sample.
  if (!incoming_frames_.empty() && new_frame.video_frame_buffer()->native_handle() == nullptr &&
      new_frame.render_time_ms() + KOldRenderTimestampMS < time_now) {
=======
  if (!incoming_frames_.empty() &&
      new_frame.render_time_ms() + kOldRenderTimestampMS < time_now) {
>>>>>>> 6c9caaad
    WEBRTC_TRACE(kTraceWarning,
                 kTraceVideoRenderer,
                 -1,
                 "%s: too old frame, timestamp=%u.",
                 __FUNCTION__,
                 new_frame.timestamp());
    return -1;
  }

  if (new_frame.render_time_ms() > time_now + kFutureRenderTimestampMS) {
    WEBRTC_TRACE(kTraceWarning, kTraceVideoRenderer, -1,
                 "%s: frame too long into the future, timestamp=%u.",
                 __FUNCTION__, new_frame.timestamp());
    return -1;
  }

  if (new_frame.render_time_ms() < last_render_time_ms_) {
    WEBRTC_TRACE(kTraceWarning, kTraceVideoRenderer, -1,
                 "%s: frame scheduled out of order, render_time=%u, latest=%u.",
                 __FUNCTION__, new_frame.render_time_ms(),
                 last_render_time_ms_);
    // TODO(mflodman): Decide what to do when this happens.
    // See bug: https://bugs.chromium.org/p/webrtc/issues/detail?id=7253
  }

  last_render_time_ms_ = new_frame.render_time_ms();
  incoming_frames_.emplace_back(std::move(new_frame));

  if (incoming_frames_.size() > kMaxIncomingFramesBeforeLogged)
    LOG(LS_WARNING) << "Stored incoming frames: " << incoming_frames_.size();
  return static_cast<int32_t>(incoming_frames_.size());
}

rtc::Optional<VideoFrame> VideoRenderFrames::FrameToRender() {
  rtc::Optional<VideoFrame> render_frame;
  // Get the newest frame that can be released for rendering.
  while (!incoming_frames_.empty() && TimeToNextFrameRelease() <= 0) {
    render_frame =
        rtc::Optional<VideoFrame>(std::move(incoming_frames_.front()));
    incoming_frames_.pop_front();

    if (render_frame->video_frame_buffer()->native_handle() != nullptr) {
      break; // Possibly an encoded sample.  Don't drop them here either.
    }
  }
  return render_frame;
}

uint32_t VideoRenderFrames::TimeToNextFrameRelease() {
  if (incoming_frames_.empty()) {
    return kEventMaxWaitTimeMs;
  }
  const int64_t time_to_release = incoming_frames_.front().render_time_ms() -
                                  render_delay_ms_ -
                                  rtc::TimeMillis();
  return time_to_release < 0 ? 0u : static_cast<uint32_t>(time_to_release);
}

bool VideoRenderFrames::HasPendingFrames() const {
  return !incoming_frames_.empty();
}

}  // namespace webrtc<|MERGE_RESOLUTION|>--- conflicted
+++ resolved
@@ -44,15 +44,8 @@
 
   // Drop old frames only when there are other frames in the queue, otherwise, a
   // really slow system never renders any frames.
-<<<<<<< HEAD
-  // If native_handle is not null then we can't make the decision to
-  // drop a frame because it could be an encoded sample.
-  if (!incoming_frames_.empty() && new_frame.video_frame_buffer()->native_handle() == nullptr &&
-      new_frame.render_time_ms() + KOldRenderTimestampMS < time_now) {
-=======
   if (!incoming_frames_.empty() &&
       new_frame.render_time_ms() + kOldRenderTimestampMS < time_now) {
->>>>>>> 6c9caaad
     WEBRTC_TRACE(kTraceWarning,
                  kTraceVideoRenderer,
                  -1,
@@ -93,10 +86,6 @@
     render_frame =
         rtc::Optional<VideoFrame>(std::move(incoming_frames_.front()));
     incoming_frames_.pop_front();
-
-    if (render_frame->video_frame_buffer()->native_handle() != nullptr) {
-      break; // Possibly an encoded sample.  Don't drop them here either.
-    }
   }
   return render_frame;
 }
