/*
 *  Copyright (c) 2004 The WebRTC project authors. All Rights Reserved.
 *
 *  Use of this source code is governed by a BSD-style license
 *  that can be found in the LICENSE file in the root of the source
 *  tree. An additional intellectual property rights grant can be found
 *  in the file PATENTS.  All contributing project authors may
 *  be found in the AUTHORS file in the root of the source tree.
 */

#ifndef WEBRTC_MEDIA_BASE_MEDIAENGINE_H_
#define WEBRTC_MEDIA_BASE_MEDIAENGINE_H_

#if defined(WEBRTC_MAC) && !defined(WEBRTC_IOS)
#include <CoreAudio/CoreAudio.h>
#endif

#include <string>
#include <vector>

#include "webrtc/api/call/audio_state.h"
#include "webrtc/api/rtpparameters.h"
#include "webrtc/base/fileutils.h"
#include "webrtc/base/sigslotrepeater.h"
#include "webrtc/media/base/codec.h"
#include "webrtc/media/base/mediachannel.h"
#include "webrtc/media/base/mediacommon.h"
#include "webrtc/media/base/videocommon.h"
#include "webrtc/modules/audio_coding/codecs/audio_decoder_factory.h"

#if defined(GOOGLE_CHROME_BUILD) || defined(CHROMIUM_BUILD)
#define DISABLE_MEDIA_ENGINE_FACTORY
#endif

namespace webrtc {
class AudioDeviceModule;
class Call;
class VoEHardware;
}

namespace cricket {

struct RtpCapabilities {
  std::vector<webrtc::RtpExtension> header_extensions;
};

// MediaEngineInterface is an abstraction of a media engine which can be
// subclassed to support different media componentry backends.
// It supports voice and video operations in the same class to facilitate
// proper synchronization between both media types.
class MediaEngineInterface {
 public:
  virtual ~MediaEngineInterface() {}

  // Initialization
  // Starts the engine.
  virtual bool Init() = 0;
  // TODO(solenberg): Remove once VoE API refactoring is done.
  virtual rtc::scoped_refptr<webrtc::AudioState> GetAudioState() const = 0;

  // MediaChannel creation
  // Creates a voice media channel. Returns NULL on failure.
  virtual VoiceMediaChannel* CreateChannel(webrtc::Call* call,
                                           const MediaConfig& config,
                                           const AudioOptions& options) = 0;
  // Creates a video media channel, paired with the specified voice channel.
  // Returns NULL on failure.
  virtual VideoMediaChannel* CreateVideoChannel(
      webrtc::Call* call,
      const MediaConfig& config,
      const VideoOptions& options) = 0;

<<<<<<< HEAD
  virtual webrtc::VoEHardware* GetVoEHardware() = 0;

  // Device configuration
  // Gets the current speaker volume, as a value between 0 and 255.
  virtual bool GetOutputVolume(int* level) = 0;
  // Sets the current speaker volume, as a value between 0 and 255.
  virtual bool SetOutputVolume(int level) = 0;

=======
>>>>>>> d52bef7d
  // Gets the current microphone level, as a value between 0 and 10.
  virtual int GetInputLevel() = 0;

  virtual const std::vector<AudioCodec>& audio_send_codecs() = 0;
  virtual const std::vector<AudioCodec>& audio_recv_codecs() = 0;
  virtual RtpCapabilities GetAudioCapabilities() = 0;
  virtual const std::vector<VideoCodec>& video_codecs() = 0;
  virtual RtpCapabilities GetVideoCapabilities() = 0;

  // Starts AEC dump using existing file, a maximum file size in bytes can be
  // specified. Logging is stopped just before the size limit is exceeded.
  // If max_size_bytes is set to a value <= 0, no limit will be used.
  virtual bool StartAecDump(rtc::PlatformFile file, int64_t max_size_bytes) = 0;

  // Stops recording AEC dump.
  virtual void StopAecDump() = 0;
};


#if !defined(DISABLE_MEDIA_ENGINE_FACTORY)
class MediaEngineFactory {
 public:
  typedef cricket::MediaEngineInterface* (*MediaEngineCreateFunction)();
  // Creates a media engine, using either the compiled system default or the
  // creation function specified in SetCreateFunction, if specified.
  static MediaEngineInterface* Create();
  // Sets the function used when calling Create. If unset, the compiled system
  // default will be used. Returns the old create function, or NULL if one
  // wasn't set. Likewise, NULL can be used as the |function| parameter to
  // reset to the default behavior.
  static MediaEngineCreateFunction SetCreateFunction(
      MediaEngineCreateFunction function);
 private:
  static MediaEngineCreateFunction create_function_;
};
#endif

// CompositeMediaEngine constructs a MediaEngine from separate
// voice and video engine classes.
template<class VOICE, class VIDEO>
class CompositeMediaEngine : public MediaEngineInterface {
 public:
  CompositeMediaEngine(
      webrtc::AudioDeviceModule* adm,
      const rtc::scoped_refptr<webrtc::AudioDecoderFactory>&
          audio_decoder_factory)
      : voice_(adm, audio_decoder_factory) {}
  virtual ~CompositeMediaEngine() {}
  virtual bool Init() {
    video_.Init();
    return true;
  }

  virtual rtc::scoped_refptr<webrtc::AudioState> GetAudioState() const {
    return voice_.GetAudioState();
  }
  virtual VoiceMediaChannel* CreateChannel(webrtc::Call* call,
                                           const MediaConfig& config,
                                           const AudioOptions& options) {
    return voice_.CreateChannel(call, config, options);
  }
  virtual VideoMediaChannel* CreateVideoChannel(webrtc::Call* call,
                                                const MediaConfig& config,
                                                const VideoOptions& options) {
    return video_.CreateChannel(call, config, options);
  }

  virtual int GetInputLevel() {
    return voice_.GetInputLevel();
  }
  virtual const std::vector<AudioCodec>& audio_send_codecs() {
    return voice_.send_codecs();
  }
  virtual const std::vector<AudioCodec>& audio_recv_codecs() {
    return voice_.recv_codecs();
  }
  virtual RtpCapabilities GetAudioCapabilities() {
    return voice_.GetCapabilities();
  }
  virtual const std::vector<VideoCodec>& video_codecs() {
    return video_.codecs();
  }
  virtual RtpCapabilities GetVideoCapabilities() {
    return video_.GetCapabilities();
  }

  virtual bool StartAecDump(rtc::PlatformFile file, int64_t max_size_bytes) {
    return voice_.StartAecDump(file, max_size_bytes);
  }

  virtual void StopAecDump() {
    voice_.StopAecDump();
  }

<<<<<<< HEAD
  virtual bool StartRtcEventLog(rtc::PlatformFile file) {
    return voice_.StartRtcEventLog(file);
  }

  virtual void StopRtcEventLog() { voice_.StopRtcEventLog(); }

  virtual webrtc::VoEHardware* GetVoEHardware() {
    return voice_.GetVoEHardware();
  }

=======
>>>>>>> d52bef7d
 protected:
  VOICE voice_;
  VIDEO video_;
};

enum DataChannelType { DCT_NONE = 0, DCT_RTP = 1, DCT_SCTP = 2, DCT_QUIC = 3 };

class DataEngineInterface {
 public:
  virtual ~DataEngineInterface() {}
  virtual DataMediaChannel* CreateChannel(DataChannelType type) = 0;
  virtual const std::vector<DataCodec>& data_codecs() = 0;
};

webrtc::RtpParameters CreateRtpParametersWithOneEncoding();

}  // namespace cricket

#endif  // WEBRTC_MEDIA_BASE_MEDIAENGINE_H_<|MERGE_RESOLUTION|>--- conflicted
+++ resolved
@@ -70,17 +70,8 @@
       const MediaConfig& config,
       const VideoOptions& options) = 0;
 
-<<<<<<< HEAD
   virtual webrtc::VoEHardware* GetVoEHardware() = 0;
 
-  // Device configuration
-  // Gets the current speaker volume, as a value between 0 and 255.
-  virtual bool GetOutputVolume(int* level) = 0;
-  // Sets the current speaker volume, as a value between 0 and 255.
-  virtual bool SetOutputVolume(int level) = 0;
-
-=======
->>>>>>> d52bef7d
   // Gets the current microphone level, as a value between 0 and 10.
   virtual int GetInputLevel() = 0;
 
@@ -175,19 +166,10 @@
     voice_.StopAecDump();
   }
 
-<<<<<<< HEAD
-  virtual bool StartRtcEventLog(rtc::PlatformFile file) {
-    return voice_.StartRtcEventLog(file);
-  }
-
-  virtual void StopRtcEventLog() { voice_.StopRtcEventLog(); }
-
   virtual webrtc::VoEHardware* GetVoEHardware() {
     return voice_.GetVoEHardware();
   }
 
-=======
->>>>>>> d52bef7d
  protected:
   VOICE voice_;
   VIDEO video_;
