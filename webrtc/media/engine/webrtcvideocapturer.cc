/*
 *  Copyright (c) 2011 The WebRTC project authors. All Rights Reserved.
 *
 *  Use of this source code is governed by a BSD-style license
 *  that can be found in the LICENSE file in the root of the source
 *  tree. An additional intellectual property rights grant can be found
 *  in the file PATENTS.  All contributing project authors may
 *  be found in the AUTHORS file in the root of the source tree.
 */

#include "webrtc/media/engine/webrtcvideocapturer.h"

#include "webrtc/base/arraysize.h"
#include "webrtc/base/bind.h"
#include "webrtc/base/checks.h"
#include "webrtc/base/criticalsection.h"
#include "webrtc/base/logging.h"
#include "webrtc/base/safe_conversions.h"
#include "webrtc/base/thread.h"
#include "webrtc/base/timeutils.h"
#include "webrtc/media/engine/webrtcvideoframe.h"
#include "webrtc/media/engine/webrtcvideoframefactory.h"

#include "webrtc/base/win32.h"  // Need this to #include the impl files.
#include "webrtc/modules/video_capture/video_capture_factory.h"
#include "webrtc/system_wrappers/include/field_trial.h"

namespace cricket {

struct kVideoFourCCEntry {
  uint32_t fourcc;
  webrtc::RawVideoType webrtc_type;
};

// This indicates our format preferences and defines a mapping between
// webrtc::RawVideoType (from video_capture_defines.h) to our FOURCCs.
static kVideoFourCCEntry kSupportedFourCCs[] = {
  { FOURCC_I420, webrtc::kVideoI420 },   // 12 bpp, no conversion.
  { FOURCC_YV12, webrtc::kVideoYV12 },   // 12 bpp, no conversion.
  { FOURCC_YUY2, webrtc::kVideoYUY2 },   // 16 bpp, fast conversion.
  { FOURCC_UYVY, webrtc::kVideoUYVY },   // 16 bpp, fast conversion.
  { FOURCC_NV12, webrtc::kVideoNV12 },   // 12 bpp, fast conversion.
  { FOURCC_NV21, webrtc::kVideoNV21 },   // 12 bpp, fast conversion.
  { FOURCC_MJPG, webrtc::kVideoMJPEG },  // compressed, slow conversion.
  { FOURCC_ARGB, webrtc::kVideoARGB },   // 32 bpp, slow conversion.
  { FOURCC_24BG, webrtc::kVideoRGB24 },  // 24 bpp, slow conversion.
};

class WebRtcVcmFactory : public WebRtcVcmFactoryInterface {
 public:
  virtual rtc::scoped_refptr<webrtc::VideoCaptureModule> Create(
      int id,
      const char* device) {
    return webrtc::VideoCaptureFactory::Create(id, device);
  }
  virtual webrtc::VideoCaptureModule::DeviceInfo* CreateDeviceInfo(int id) {
    return webrtc::VideoCaptureFactory::CreateDeviceInfo(id);
  }
  virtual void DestroyDeviceInfo(webrtc::VideoCaptureModule::DeviceInfo* info) {
    delete info;
  }
};

static bool CapabilityToFormat(const webrtc::VideoCaptureCapability& cap,
                               VideoFormat* format) {
  uint32_t fourcc = 0;
  for (size_t i = 0; i < arraysize(kSupportedFourCCs); ++i) {
    if (kSupportedFourCCs[i].webrtc_type == cap.rawType) {
      fourcc = kSupportedFourCCs[i].fourcc;
      break;
    }
  }
  if (fourcc == 0) {
    return false;
  }

  format->fourcc = fourcc;
  format->width = cap.width;
  format->height = cap.height;
  format->interval = VideoFormat::FpsToInterval(cap.maxFPS);
  return true;
}

static bool FormatToCapability(const VideoFormat& format,
                               webrtc::VideoCaptureCapability* cap) {
  webrtc::RawVideoType webrtc_type = webrtc::kVideoUnknown;
  for (size_t i = 0; i < arraysize(kSupportedFourCCs); ++i) {
    if (kSupportedFourCCs[i].fourcc == format.fourcc) {
      webrtc_type = kSupportedFourCCs[i].webrtc_type;
      break;
    }
  }
  if (webrtc_type == webrtc::kVideoUnknown) {
    return false;
  }

  cap->width = format.width;
  cap->height = format.height;
  cap->maxFPS = VideoFormat::IntervalToFps(format.interval);
  cap->expectedCaptureDelay = 0;
  cap->rawType = webrtc_type;
  cap->codecType = webrtc::kVideoCodecUnknown;
  cap->interlaced = false;
  return true;
}

///////////////////////////////////////////////////////////////////////////
// Implementation of class WebRtcVideoCapturer
///////////////////////////////////////////////////////////////////////////

WebRtcVideoCapturer::WebRtcVideoCapturer()
    : factory_(new WebRtcVcmFactory),
      module_(nullptr),
      captured_frames_(0),
      start_thread_(nullptr),
      async_invoker_(),
      hasFramePending_(false) {
  set_frame_factory(new WebRtcVideoFrameFactory());
}

WebRtcVideoCapturer::WebRtcVideoCapturer(WebRtcVcmFactoryInterface* factory)
    : factory_(factory),
      module_(nullptr),
      captured_frames_(0),
      start_thread_(nullptr),
      async_invoker_(),
      hasFramePending_(false) {
  set_frame_factory(new WebRtcVideoFrameFactory());
}

WebRtcVideoCapturer::~WebRtcVideoCapturer() {}

bool WebRtcVideoCapturer::Init(const Device& device) {
  RTC_DCHECK(!start_thread_);
  if (module_) {
    LOG(LS_ERROR) << "The capturer is already initialized";
    return false;
  }

  webrtc::VideoCaptureModule::DeviceInfo* info = factory_->CreateDeviceInfo(0);
  if (!info) {
    return false;
  }

  // Find the desired camera, by name.
  // In the future, comparing IDs will be more robust.
  // TODO(juberti): Figure what's needed to allow this.
  int num_cams = info->NumberOfDevices();
  char vcm_id[256] = "";
  bool found = false;
  for (int index = 0; index < num_cams; ++index) {
    char vcm_name[256];
    if (info->GetDeviceName(index, vcm_name, arraysize(vcm_name), vcm_id,
                            arraysize(vcm_id)) != -1) {
      if (device.name == reinterpret_cast<char*>(vcm_name)) {
        found = true;
        break;
      }
    }
  }
  if (!found) {
    LOG(LS_WARNING) << "Failed to find capturer for id: " << device.id;
    factory_->DestroyDeviceInfo(info);
    return false;
  }

  // Enumerate the supported formats.
  // TODO(juberti): Find out why this starts/stops the camera...
  std::vector<VideoFormat> supported;
  int32_t num_caps = info->NumberOfCapabilities(vcm_id);
  for (int32_t i = 0; i < num_caps; ++i) {
    webrtc::VideoCaptureCapability cap;
    if (info->GetCapability(vcm_id, i, cap) != -1) {
      VideoFormat format;
      if (CapabilityToFormat(cap, &format)) {
        supported.push_back(format);
      } else {
        LOG(LS_WARNING) << "Ignoring unsupported WebRTC capture format "
                        << cap.rawType;
      }
    }
  }
  factory_->DestroyDeviceInfo(info);

  if (supported.empty()) {
    LOG(LS_ERROR) << "Failed to find usable formats for id: " << device.id;
    return false;
  }

  module_ = factory_->Create(0, vcm_id);
  if (!module_) {
    LOG(LS_ERROR) << "Failed to create capturer for id: " << device.id;
    return false;
  }

  // It is safe to change member attributes now.
  SetId(device.id);
  SetSupportedFormats(supported);

  return true;
}

bool WebRtcVideoCapturer::Init(
    const rtc::scoped_refptr<webrtc::VideoCaptureModule>& module) {
  RTC_DCHECK(!start_thread_);
  if (module_) {
    LOG(LS_ERROR) << "The capturer is already initialized";
    return false;
  }
  if (!module) {
    LOG(LS_ERROR) << "Invalid VCM supplied";
    return false;
  }
  // TODO(juberti): Set id and formats.
  module_ = module;
  return true;
}

bool WebRtcVideoCapturer::GetBestCaptureFormat(const VideoFormat& desired,
                                               VideoFormat* best_format) {
  if (!best_format) {
    return false;
  }

  if (!VideoCapturer::GetBestCaptureFormat(desired, best_format)) {
    // We maybe using a manually injected VCM which doesn't support enum.
    // Use the desired format as the best format.
    best_format->width = desired.width;
    best_format->height = desired.height;
    best_format->fourcc = FOURCC_I420;
    best_format->interval = desired.interval;
    LOG(LS_INFO) << "Failed to find best capture format,"
                 << " fall back to the requested format "
                 << best_format->ToString();
  }
  return true;
}
void WebRtcVideoCapturer::OnSinkWantsChanged(const rtc::VideoSinkWants& wants) {
  // Can't take lock here as this will cause deadlock with
  // OnIncomingCapturedFrame. In fact, the whole method, including methods it
  // calls, can't take lock.
  RTC_DCHECK(module_);

  const std::string group_name =
      webrtc::field_trial::FindFullName("WebRTC-CVO");

  if (group_name == "Disabled") {
    return;
  }

  VideoCapturer::OnSinkWantsChanged(wants);
  bool result = module_->SetApplyRotation(wants.rotation_applied);
  RTC_CHECK(result);

  return;
}

CaptureState WebRtcVideoCapturer::Start(const VideoFormat& capture_format) {
  if (!module_) {
    LOG(LS_ERROR) << "The capturer has not been initialized";
    return CS_FAILED;
  }
  if (start_thread_) {
    LOG(LS_ERROR) << "The capturer is already running";
    RTC_DCHECK(start_thread_->IsCurrent())
        << "Trying to start capturer on different threads";
    return CS_FAILED;
  }

  start_thread_ = rtc::Thread::Current();
  RTC_DCHECK(!async_invoker_);
  async_invoker_.reset(new rtc::AsyncInvoker());
  captured_frames_ = 0;
  hasFramePending_ = false;

  SetCaptureFormat(&capture_format);

  webrtc::VideoCaptureCapability cap;
  if (!FormatToCapability(capture_format, &cap)) {
    LOG(LS_ERROR) << "Invalid capture format specified";
    return CS_FAILED;
  }

  int64_t start = rtc::TimeMillis();
  module_->RegisterCaptureDataCallback(*this);
  if (module_->StartCapture(cap) != 0) {
    LOG(LS_ERROR) << "Camera '" << GetId() << "' failed to start";
    module_->DeRegisterCaptureDataCallback();
    async_invoker_.reset();
    SetCaptureFormat(nullptr);
    start_thread_ = nullptr;
    return CS_FAILED;
  }

  LOG(LS_INFO) << "Camera '" << GetId() << "' started with format "
               << capture_format.ToString() << ", elapsed time "
               << rtc::TimeSince(start) << " ms";

  SetCaptureState(CS_RUNNING);
  return CS_STARTING;
}

void WebRtcVideoCapturer::Stop() {
  if (!start_thread_) {
    LOG(LS_ERROR) << "The capturer is already stopped";
    return;
  }
  RTC_DCHECK(start_thread_);
  RTC_DCHECK(start_thread_->IsCurrent());
  RTC_DCHECK(async_invoker_);
  if (IsRunning()) {
    // The module is responsible for OnIncomingCapturedFrame being called, if
    // we stop it we will get no further callbacks.
    module_->StopCapture();
  }
  module_->DeRegisterCaptureDataCallback();

  // TODO(juberti): Determine if the VCM exposes any drop stats we can use.
  double drop_ratio = 0.0;
  LOG(LS_INFO) << "Camera '" << GetId() << "' stopped after capturing "
               << captured_frames_ << " frames and dropping "
               << drop_ratio << "%";

  // Clear any pending async invokes (that OnIncomingCapturedFrame may have
  // caused).
  async_invoker_.reset();

  SetCaptureFormat(NULL);
  start_thread_ = nullptr;
  SetCaptureState(CS_STOPPED);
}

bool WebRtcVideoCapturer::IsRunning() {
  return (module_ != NULL && module_->CaptureStarted());
}

bool WebRtcVideoCapturer::Suspend() {
  if (module_ == NULL) {
    return false;
  }
  return module_->SuspendCapture();
}

bool WebRtcVideoCapturer::Resume() {
  if (module_ == NULL) {
    return false;
  }
  return module_->ResumeCapture();
}

bool WebRtcVideoCapturer::IsSuspended() {
  if (module_ == NULL) {
    return false;
  }
  return module_->IsSuspended();
}

bool WebRtcVideoCapturer::GetPreferredFourccs(std::vector<uint32_t>* fourccs) {
  if (!fourccs) {
    return false;
  }

  fourccs->clear();
  for (size_t i = 0; i < arraysize(kSupportedFourCCs); ++i) {
    fourccs->push_back(kSupportedFourCCs[i].fourcc);
  }
  return true;
}

void WebRtcVideoCapturer::OnIncomingCapturedFrame(
    const int32_t id,
    const webrtc::VideoFrame& sample) {
  if (hasFramePending_)
    return;
  hasFramePending_ = true;
  // This can only happen between Start() and Stop().
  RTC_DCHECK(start_thread_);
  RTC_DCHECK(async_invoker_);

  ++captured_frames_;
  // Log the size and pixel aspect ratio of the first captured frame.
  if (1 == captured_frames_) {
    LOG(LS_INFO) << "Captured frame size "
                 << sample.width() << "x" << sample.height()
                 << ". Expected format " << GetCaptureFormat()->ToString();
  }

<<<<<<< HEAD
  // Signal down stream components on captured frame.
  // The CapturedFrame class doesn't support planes. We have to ExtractBuffer
  // to one block for it.
  size_t length =
      webrtc::CalcBufferSize(webrtc::kI420, frame.width(), frame.height());
  capture_buffer_.resize(length);
  // TODO(magjed): Refactor the WebRtcCapturedFrame to avoid memory copy or
  // take over ownership of the buffer held by |frame| if that's possible.
  webrtc::ExtractBuffer(frame, length, &capture_buffer_[0]);
  WebRtcCapturedFrame webrtc_frame(frame, &capture_buffer_[0], length);
  SignalFrameCaptured(this, &webrtc_frame);
  hasFramePending_ = false;
=======
  OnFrame(cricket::WebRtcVideoFrame(
              sample.video_frame_buffer(), sample.rotation(),
              sample.render_time_ms() * rtc::kNumMicrosecsPerMillisec, 0),
          sample.width(), sample.height());
>>>>>>> d52bef7d
}

void WebRtcVideoCapturer::OnCaptureDelayChanged(const int32_t id,
                                                const int32_t delay) {
  LOG(LS_INFO) << "Capture delay changed to " << delay << " ms";
}

}  // namespace cricket<|MERGE_RESOLUTION|>--- conflicted
+++ resolved
@@ -113,8 +113,7 @@
       module_(nullptr),
       captured_frames_(0),
       start_thread_(nullptr),
-      async_invoker_(),
-      hasFramePending_(false) {
+      async_invoker_(nullptr) {
   set_frame_factory(new WebRtcVideoFrameFactory());
 }
 
@@ -123,8 +122,7 @@
       module_(nullptr),
       captured_frames_(0),
       start_thread_(nullptr),
-      async_invoker_(),
-      hasFramePending_(false) {
+      async_invoker_(nullptr) {
   set_frame_factory(new WebRtcVideoFrameFactory());
 }
 
@@ -370,12 +368,13 @@
 void WebRtcVideoCapturer::OnIncomingCapturedFrame(
     const int32_t id,
     const webrtc::VideoFrame& sample) {
+  // This can only happen between Start() and Stop().
+  RTC_DCHECK(start_thread_);
+  RTC_DCHECK(async_invoker_);
+
   if (hasFramePending_)
     return;
   hasFramePending_ = true;
-  // This can only happen between Start() and Stop().
-  RTC_DCHECK(start_thread_);
-  RTC_DCHECK(async_invoker_);
 
   ++captured_frames_;
   // Log the size and pixel aspect ratio of the first captured frame.
@@ -385,25 +384,10 @@
                  << ". Expected format " << GetCaptureFormat()->ToString();
   }
 
-<<<<<<< HEAD
-  // Signal down stream components on captured frame.
-  // The CapturedFrame class doesn't support planes. We have to ExtractBuffer
-  // to one block for it.
-  size_t length =
-      webrtc::CalcBufferSize(webrtc::kI420, frame.width(), frame.height());
-  capture_buffer_.resize(length);
-  // TODO(magjed): Refactor the WebRtcCapturedFrame to avoid memory copy or
-  // take over ownership of the buffer held by |frame| if that's possible.
-  webrtc::ExtractBuffer(frame, length, &capture_buffer_[0]);
-  WebRtcCapturedFrame webrtc_frame(frame, &capture_buffer_[0], length);
-  SignalFrameCaptured(this, &webrtc_frame);
-  hasFramePending_ = false;
-=======
   OnFrame(cricket::WebRtcVideoFrame(
               sample.video_frame_buffer(), sample.rotation(),
               sample.render_time_ms() * rtc::kNumMicrosecsPerMillisec, 0),
           sample.width(), sample.height());
->>>>>>> d52bef7d
 }
 
 void WebRtcVideoCapturer::OnCaptureDelayChanged(const int32_t id,
