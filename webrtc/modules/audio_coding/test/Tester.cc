/*
 *  Copyright (c) 2012 The WebRTC project authors. All Rights Reserved.
 *
 *  Use of this source code is governed by a BSD-style license
 *  that can be found in the LICENSE file in the root of the source
 *  tree. An additional intellectual property rights grant can be found
 *  in the file PATENTS.  All contributing project authors may
 *  be found in the AUTHORS file in the root of the source tree.
 */

#include <stdio.h>
#include <string>
#include <vector>

#include "webrtc/modules/audio_coding/include/audio_coding_module.h"
#include "webrtc/modules/audio_coding/test/APITest.h"
#include "webrtc/modules/audio_coding/test/EncodeDecodeTest.h"
#include "webrtc/modules/audio_coding/test/PacketLossTest.h"
#include "webrtc/modules/audio_coding/test/TestAllCodecs.h"
#include "webrtc/modules/audio_coding/test/TestRedFec.h"
#include "webrtc/modules/audio_coding/test/TestStereo.h"
#include "webrtc/modules/audio_coding/test/TestVADDTX.h"
#include "webrtc/modules/audio_coding/test/TwoWayCommunication.h"
#include "webrtc/modules/audio_coding/test/iSACTest.h"
#include "webrtc/modules/audio_coding/test/opus_test.h"
#include "webrtc/system_wrappers/include/trace.h"
#include "webrtc/test/gtest.h"
#include "webrtc/test/testsupport/fileutils.h"

using webrtc::Trace;

// This parameter is used to describe how to run the tests. It is normally
// set to 0, and all tests are run in quite mode.
#define ACM_TEST_MODE 0

TEST(AudioCodingModuleUnitTest, TestAllCodecs) {
  Trace::CreateTrace();
  Trace::SetTraceFile((webrtc::test::OutputPath() +
          "acm_allcodecs_trace.txt").c_str());
  webrtc::TestAllCodecs(ACM_TEST_MODE).Perform();
  Trace::ReturnTrace();
}

#if defined(WEBRTC_ANDROID)
TEST(AudioCodingModuleTest, DISABLED_TestEncodeDecode) {
#else
TEST(AudioCodingModuleTest, TestEncodeDecode) {
#endif
  Trace::CreateTrace();
  Trace::SetTraceFile((webrtc::test::OutputPath() +
      "acm_encodedecode_trace.txt").c_str());
  webrtc::EncodeDecodeTest(ACM_TEST_MODE).Perform();
  Trace::ReturnTrace();
}

#if defined(WEBRTC_CODEC_RED)
#if defined(WEBRTC_ANDROID)
TEST(AudioCodingModuleTest, DISABLED_TestRedFec) {
#else
TEST(AudioCodingModuleTest, TestRedFec) {
#endif
  Trace::CreateTrace();
  Trace::SetTraceFile((webrtc::test::OutputPath() +
      "acm_fec_trace.txt").c_str());
  webrtc::TestRedFec().Perform();
  Trace::ReturnTrace();
}
#endif

#if defined(WEBRTC_CODEC_ISAC) || defined(WEBRTC_CODEC_ISACFX)
#if defined(WEBRTC_ANDROID)
TEST(AudioCodingModuleTest, DISABLED_TestIsac) {
#else
TEST(AudioCodingModuleTest, TestIsac) {
#endif
  Trace::CreateTrace();
  Trace::SetTraceFile((webrtc::test::OutputPath() +
      "acm_isac_trace.txt").c_str());
  webrtc::ISACTest(ACM_TEST_MODE).Perform();
  Trace::ReturnTrace();
}
#endif

#if (defined(WEBRTC_CODEC_ISAC) || defined(WEBRTC_CODEC_ISACFX)) && \
    defined(WEBRTC_CODEC_ILBC) && defined(WEBRTC_CODEC_G722)
#if defined(WEBRTC_ANDROID)
TEST(AudioCodingModuleTest, DISABLED_TwoWayCommunication) {
#else
TEST(AudioCodingModuleTest, TwoWayCommunication) {
#endif
  Trace::CreateTrace();
  Trace::SetTraceFile((webrtc::test::OutputPath() +
      "acm_twowaycom_trace.txt").c_str());
  webrtc::TwoWayCommunication(ACM_TEST_MODE).Perform();
  Trace::ReturnTrace();
}
#endif

// Disabled on ios as flaky, see https://crbug.com/webrtc/7057
#if defined(WEBRTC_ANDROID) || defined(WEBRTC_IOS)
TEST(AudioCodingModuleTest, DISABLED_TestStereo) {
#else
TEST(AudioCodingModuleTest, TestStereo) {
#endif
  Trace::CreateTrace();
  Trace::SetTraceFile((webrtc::test::OutputPath() +
      "acm_stereo_trace.txt").c_str());
  webrtc::TestStereo(ACM_TEST_MODE).Perform();
  Trace::ReturnTrace();
}

// Disabled on ios as flaky, see https://crbug.com/webrtc/7057
#if defined(WEBRTC_ANDROID) || defined(WEBRTC_IOS)
TEST(AudioCodingModuleTest, DISABLED_TestWebRtcVadDtx) {
#else
TEST(AudioCodingModuleTest, TestWebRtcVadDtx) {
#endif
  Trace::CreateTrace();
  Trace::SetTraceFile((webrtc::test::OutputPath() +
      "acm_vaddtx_trace.txt").c_str());
  webrtc::TestWebRtcVadDtx().Perform();
  Trace::ReturnTrace();
}

TEST(AudioCodingModuleUnitTest, TestOpusDtx) {
  Trace::CreateTrace();
  Trace::SetTraceFile((webrtc::test::OutputPath() +
      "acm_opusdtx_trace.txt").c_str());
  webrtc::TestOpusDtx().Perform();
  Trace::ReturnTrace();
}

<<<<<<< HEAD
TEST(AudioCodingModuleUnitTest, TestOpus) {
=======
// Disabled on ios as flaky, see https://crbug.com/webrtc/7057
#if defined(WEBRTC_IOS)
TEST(AudioCodingModuleTest, DISABLED_TestOpus) {
#else
TEST(AudioCodingModuleTest, TestOpus) {
#endif
>>>>>>> 6c9caaad
  Trace::CreateTrace();
  Trace::SetTraceFile((webrtc::test::OutputPath() +
      "acm_opus_trace.txt").c_str());
  webrtc::OpusTest().Perform();
  Trace::ReturnTrace();
}

TEST(AudioCodingModuleUnitTest, TestPacketLoss) {
  Trace::CreateTrace();
  Trace::SetTraceFile((webrtc::test::OutputPath() +
      "acm_packetloss_trace.txt").c_str());
  webrtc::PacketLossTest(1, 10, 10, 1).Perform();
  Trace::ReturnTrace();
}

TEST(AudioCodingModuleUnitTest, TestPacketLossBurst) {
  Trace::CreateTrace();
  Trace::SetTraceFile((webrtc::test::OutputPath() +
      "acm_packetloss_burst_trace.txt").c_str());
  webrtc::PacketLossTest(1, 10, 10, 2).Perform();
  Trace::ReturnTrace();
}

TEST(AudioCodingModuleUnitTest, TestPacketLossStereo) {
  Trace::CreateTrace();
  Trace::SetTraceFile((webrtc::test::OutputPath() +
      "acm_packetloss_trace.txt").c_str());
  webrtc::PacketLossTest(2, 10, 10, 1).Perform();
  Trace::ReturnTrace();
}

<<<<<<< HEAD
TEST(AudioCodingModuleUnitTest, TestPacketLossStereoBurst) {
=======
// Disabled on ios as flake, see https://crbug.com/webrtc/7057
#if defined(WEBRTC_IOS)
TEST(AudioCodingModuleTest, DISABLED_TestPacketLossStereoBurst) {
#else
TEST(AudioCodingModuleTest, TestPacketLossStereoBurst) {
#endif
>>>>>>> 6c9caaad
  Trace::CreateTrace();
  Trace::SetTraceFile((webrtc::test::OutputPath() +
      "acm_packetloss_burst_trace.txt").c_str());
  webrtc::PacketLossTest(2, 10, 10, 2).Perform();
  Trace::ReturnTrace();
}

// The full API test is too long to run automatically on bots, but can be used
// for offline testing. User interaction is needed.
#ifdef ACM_TEST_FULL_API
  TEST(AudioCodingModuleUnitTest, TestAPI) {
    Trace::CreateTrace();
    Trace::SetTraceFile((webrtc::test::OutputPath() +
        "acm_apitest_trace.txt").c_str());
    webrtc::APITest().Perform();
    Trace::ReturnTrace();
  }
#endif<|MERGE_RESOLUTION|>--- conflicted
+++ resolved
@@ -33,7 +33,7 @@
 // set to 0, and all tests are run in quite mode.
 #define ACM_TEST_MODE 0
 
-TEST(AudioCodingModuleUnitTest, TestAllCodecs) {
+TEST(AudioCodingModuleTest, TestAllCodecs) {
   Trace::CreateTrace();
   Trace::SetTraceFile((webrtc::test::OutputPath() +
           "acm_allcodecs_trace.txt").c_str());
@@ -122,7 +122,7 @@
   Trace::ReturnTrace();
 }
 
-TEST(AudioCodingModuleUnitTest, TestOpusDtx) {
+TEST(AudioCodingModuleTest, TestOpusDtx) {
   Trace::CreateTrace();
   Trace::SetTraceFile((webrtc::test::OutputPath() +
       "acm_opusdtx_trace.txt").c_str());
@@ -130,16 +130,12 @@
   Trace::ReturnTrace();
 }
 
-<<<<<<< HEAD
-TEST(AudioCodingModuleUnitTest, TestOpus) {
-=======
 // Disabled on ios as flaky, see https://crbug.com/webrtc/7057
 #if defined(WEBRTC_IOS)
 TEST(AudioCodingModuleTest, DISABLED_TestOpus) {
 #else
 TEST(AudioCodingModuleTest, TestOpus) {
 #endif
->>>>>>> 6c9caaad
   Trace::CreateTrace();
   Trace::SetTraceFile((webrtc::test::OutputPath() +
       "acm_opus_trace.txt").c_str());
@@ -147,7 +143,7 @@
   Trace::ReturnTrace();
 }
 
-TEST(AudioCodingModuleUnitTest, TestPacketLoss) {
+TEST(AudioCodingModuleTest, TestPacketLoss) {
   Trace::CreateTrace();
   Trace::SetTraceFile((webrtc::test::OutputPath() +
       "acm_packetloss_trace.txt").c_str());
@@ -155,7 +151,7 @@
   Trace::ReturnTrace();
 }
 
-TEST(AudioCodingModuleUnitTest, TestPacketLossBurst) {
+TEST(AudioCodingModuleTest, TestPacketLossBurst) {
   Trace::CreateTrace();
   Trace::SetTraceFile((webrtc::test::OutputPath() +
       "acm_packetloss_burst_trace.txt").c_str());
@@ -163,7 +159,7 @@
   Trace::ReturnTrace();
 }
 
-TEST(AudioCodingModuleUnitTest, TestPacketLossStereo) {
+TEST(AudioCodingModuleTest, TestPacketLossStereo) {
   Trace::CreateTrace();
   Trace::SetTraceFile((webrtc::test::OutputPath() +
       "acm_packetloss_trace.txt").c_str());
@@ -171,16 +167,12 @@
   Trace::ReturnTrace();
 }
 
-<<<<<<< HEAD
-TEST(AudioCodingModuleUnitTest, TestPacketLossStereoBurst) {
-=======
 // Disabled on ios as flake, see https://crbug.com/webrtc/7057
 #if defined(WEBRTC_IOS)
 TEST(AudioCodingModuleTest, DISABLED_TestPacketLossStereoBurst) {
 #else
 TEST(AudioCodingModuleTest, TestPacketLossStereoBurst) {
 #endif
->>>>>>> 6c9caaad
   Trace::CreateTrace();
   Trace::SetTraceFile((webrtc::test::OutputPath() +
       "acm_packetloss_burst_trace.txt").c_str());
@@ -191,7 +183,7 @@
 // The full API test is too long to run automatically on bots, but can be used
 // for offline testing. User interaction is needed.
 #ifdef ACM_TEST_FULL_API
-  TEST(AudioCodingModuleUnitTest, TestAPI) {
+  TEST(AudioCodingModuleTest, TestAPI) {
     Trace::CreateTrace();
     Trace::SetTraceFile((webrtc::test::OutputPath() +
         "acm_apitest_trace.txt").c_str());
