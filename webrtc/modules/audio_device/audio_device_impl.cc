/*
 *  Copyright (c) 2012 The WebRTC project authors. All Rights Reserved.
 *
 *  Use of this source code is governed by a BSD-style license
 *  that can be found in the LICENSE file in the root of the source
 *  tree. An additional intellectual property rights grant can be found
 *  in the file PATENTS.  All contributing project authors may
 *  be found in the AUTHORS file in the root of the source tree.
 */

#include "webrtc/base/checks.h"
#include "webrtc/base/logging.h"
#include "webrtc/base/refcount.h"
#include "webrtc/base/timeutils.h"
#include "webrtc/common_audio/signal_processing/include/signal_processing_library.h"
#include "webrtc/modules/audio_device/audio_device_config.h"
#include "webrtc/modules/audio_device/audio_device_generic.h"
#include "webrtc/modules/audio_device/audio_device_impl.h"
#include "webrtc/system_wrappers/include/metrics.h"

#include <assert.h>
#include <string.h>

<<<<<<< HEAD
#if defined (WINRT)
    #include "audio_device_wasapi_win.h"
#elif defined(_WIN32)
    #include "audio_device_wave_win.h"
 #if defined(WEBRTC_WINDOWS_CORE_AUDIO_BUILD)
    #include "audio_device_core_win.h"
 #endif
=======
#if defined(_WIN32)
#include "audio_device_wave_win.h"
#if defined(WEBRTC_WINDOWS_CORE_AUDIO_BUILD)
#include "audio_device_core_win.h"
#endif
>>>>>>> d52bef7d
#elif defined(WEBRTC_ANDROID)
#include <stdlib.h>
#include "webrtc/modules/audio_device/android/audio_device_template.h"
#include "webrtc/modules/audio_device/android/audio_manager.h"
#include "webrtc/modules/audio_device/android/audio_record_jni.h"
#include "webrtc/modules/audio_device/android/audio_track_jni.h"
#include "webrtc/modules/audio_device/android/opensles_player.h"
#elif defined(WEBRTC_LINUX)
#if defined(LINUX_ALSA)
#include "audio_device_alsa_linux.h"
#endif
#if defined(LINUX_PULSE)
#include "audio_device_pulse_linux.h"
#endif
#elif defined(WEBRTC_IOS)
#include "audio_device_ios.h"
#elif defined(WEBRTC_MAC)
#include "audio_device_mac.h"
#endif

#if defined(WEBRTC_DUMMY_FILE_DEVICES)
#include "webrtc/modules/audio_device/dummy/file_audio_device_factory.h"
#endif

#include "webrtc/modules/audio_device/dummy/audio_device_dummy.h"
#include "webrtc/modules/audio_device/dummy/file_audio_device.h"
#include "webrtc/system_wrappers/include/critical_section_wrapper.h"

#define CHECK_INITIALIZED() \
  {                         \
    if (!_initialized) {    \
      return -1;            \
    };                      \
  }

#define CHECK_INITIALIZED_BOOL() \
  {                              \
    if (!_initialized) {         \
      return false;              \
    };                           \
  }

namespace webrtc {

// ============================================================================
//                                   Static methods
// ============================================================================

// ----------------------------------------------------------------------------
//  AudioDeviceModule::Create()
// ----------------------------------------------------------------------------

rtc::scoped_refptr<AudioDeviceModule> AudioDeviceModule::Create(
    const int32_t id,
    const AudioLayer audio_layer) {
  LOG(INFO) << __FUNCTION__;
  // Create the generic ref counted (platform independent) implementation.
  rtc::scoped_refptr<AudioDeviceModuleImpl> audioDevice(
      new rtc::RefCountedObject<AudioDeviceModuleImpl>(id, audio_layer));

  // Ensure that the current platform is supported.
  if (audioDevice->CheckPlatform() == -1) {
    return nullptr;
  }

  // Create the platform-dependent implementation.
  if (audioDevice->CreatePlatformSpecificObjects() == -1) {
    return nullptr;
  }

  // Ensure that the generic audio buffer can communicate with the
  // platform-specific parts.
  if (audioDevice->AttachAudioBuffer() == -1) {
    return nullptr;
  }

  WebRtcSpl_Init();

  return audioDevice;
}

// ============================================================================
//                            Construction & Destruction
// ============================================================================

// ----------------------------------------------------------------------------
//  AudioDeviceModuleImpl - ctor
// ----------------------------------------------------------------------------

AudioDeviceModuleImpl::AudioDeviceModuleImpl(const int32_t id,
                                             const AudioLayer audioLayer)
    : _critSect(*CriticalSectionWrapper::CreateCriticalSection()),
      _critSectEventCb(*CriticalSectionWrapper::CreateCriticalSection()),
      _critSectAudioCb(*CriticalSectionWrapper::CreateCriticalSection()),
      _ptrCbAudioDeviceObserver(NULL),
      _ptrAudioDevice(NULL),
      _id(id),
      _platformAudioLayer(audioLayer),
      _lastProcessTime(rtc::TimeMillis()),
      _platformType(kPlatformNotSupported),
      _initialized(false),
      _lastError(kAdmErrNone) {
  LOG(INFO) << __FUNCTION__;
}

// ----------------------------------------------------------------------------
//  CheckPlatform
// ----------------------------------------------------------------------------

int32_t AudioDeviceModuleImpl::CheckPlatform() {
  LOG(INFO) << __FUNCTION__;

  // Ensure that the current platform is supported
  //
  PlatformType platform(kPlatformNotSupported);

#if defined(_WIN32)
  platform = kPlatformWin32;
  LOG(INFO) << "current platform is Win32";
#elif defined(WEBRTC_ANDROID)
  platform = kPlatformAndroid;
  LOG(INFO) << "current platform is Android";
#elif defined(WEBRTC_LINUX)
  platform = kPlatformLinux;
  LOG(INFO) << "current platform is Linux";
#elif defined(WEBRTC_IOS)
  platform = kPlatformIOS;
  LOG(INFO) << "current platform is IOS";
#elif defined(WEBRTC_MAC)
  platform = kPlatformMac;
  LOG(INFO) << "current platform is Mac";
#endif

  if (platform == kPlatformNotSupported) {
    LOG(LERROR) << "current platform is not supported => this module will self "
                   "destruct!";
    return -1;
  }

  // Store valid output results
  //
  _platformType = platform;

  return 0;
}

// ----------------------------------------------------------------------------
//  CreatePlatformSpecificObjects
// ----------------------------------------------------------------------------

int32_t AudioDeviceModuleImpl::CreatePlatformSpecificObjects() {
  LOG(INFO) << __FUNCTION__;

  AudioDeviceGeneric* ptrAudioDevice(NULL);

#if defined(WEBRTC_DUMMY_AUDIO_BUILD)
  ptrAudioDevice = new AudioDeviceDummy(Id());
  LOG(INFO) << "Dummy Audio APIs will be utilized";
#elif defined(WEBRTC_DUMMY_FILE_DEVICES)
  ptrAudioDevice = FileAudioDeviceFactory::CreateFileAudioDevice(Id());
  if (ptrAudioDevice) {
    LOG(INFO) << "Will use file-playing dummy device.";
  } else {
    // Create a dummy device instead.
    ptrAudioDevice = new AudioDeviceDummy(Id());
    LOG(INFO) << "Dummy Audio APIs will be utilized";
  }
#else
  AudioLayer audioLayer(PlatformAudioLayer());

// Create the *Windows* implementation of the Audio Device
//
#if defined(_WIN32)
  if ((audioLayer == kWindowsWaveAudio)
#if !defined(WEBRTC_WINDOWS_CORE_AUDIO_BUILD)
      // Wave audio is default if Core audio is not supported in this build
      || (audioLayer == kPlatformDefaultAudio)
#endif
<<<<<<< HEAD
        )
    {
    }
#if !defined(WINRT)
    {
        // create *Windows Wave Audio* implementation
        ptrAudioDevice = new AudioDeviceWindowsWave(Id());
        WEBRTC_TRACE(kTraceInfo, kTraceAudioDevice, _id, "Windows Wave APIs will be utilized");
    }
#endif  // WINRT
#if defined(WEBRTC_WINDOWS_CORE_AUDIO_BUILD)
#if defined(WINRT)
    if (audioLayer == kWindowsWasapiAudio)
    {
      WEBRTC_TRACE(kTraceInfo, kTraceAudioDevice, _id, "attempting to use the Windows Wasapi Audio APIs...");

        // create *Windows Core Audio* implementation
      ptrAudioDevice = new AudioDeviceWindowsWasapi(Id());
        WEBRTC_TRACE(kTraceInfo, kTraceAudioDevice, _id, "Windows Wasapi Audio APIs will be utilized");
    }
#else
    if ((audioLayer == kWindowsCoreAudio) ||
        (audioLayer == kPlatformDefaultAudio)
        )
    {
        WEBRTC_TRACE(kTraceInfo, kTraceAudioDevice, _id, "attempting to use the Windows Core Audio APIs...");

        if (AudioDeviceWindowsCore::CoreAudioIsSupported())
        {
            // create *Windows Core Audio* implementation
            ptrAudioDevice = new AudioDeviceWindowsCore(Id());
            WEBRTC_TRACE(kTraceInfo, kTraceAudioDevice, _id, "Windows Core Audio APIs will be utilized");
        }
        else
        {
            // create *Windows Wave Audio* implementation
            ptrAudioDevice = new AudioDeviceWindowsWave(Id());
            if (ptrAudioDevice != NULL)
            {
                // Core Audio was not supported => revert to Windows Wave instead
                _platformAudioLayer = kWindowsWaveAudio;  // modify the state set at construction
                WEBRTC_TRACE(kTraceWarning, kTraceAudioDevice, _id, "Windows Core Audio is *not* supported => Wave APIs will be utilized instead");
            }
        }
    }
#endif // defined(WINRT)
#endif // defined(WEBRTC_WINDOWS_CORE_AUDIO_BUILD)
=======
          ) {
    // create *Windows Wave Audio* implementation
    ptrAudioDevice = new AudioDeviceWindowsWave(Id());
    LOG(INFO) << "Windows Wave APIs will be utilized";
  }
#if defined(WEBRTC_WINDOWS_CORE_AUDIO_BUILD)
  if ((audioLayer == kWindowsCoreAudio) ||
      (audioLayer == kPlatformDefaultAudio)) {
    LOG(INFO) << "attempting to use the Windows Core Audio APIs...";

    if (AudioDeviceWindowsCore::CoreAudioIsSupported()) {
      // create *Windows Core Audio* implementation
      ptrAudioDevice = new AudioDeviceWindowsCore(Id());
      LOG(INFO) << "Windows Core Audio APIs will be utilized";
    } else {
      // create *Windows Wave Audio* implementation
      ptrAudioDevice = new AudioDeviceWindowsWave(Id());
      if (ptrAudioDevice != NULL) {
        // Core Audio was not supported => revert to Windows Wave instead
        _platformAudioLayer =
            kWindowsWaveAudio;  // modify the state set at construction
        LOG(WARNING) << "Windows Core Audio is *not* supported => Wave APIs "
                        "will be utilized instead";
      }
    }
  }
#endif  // defined(WEBRTC_WINDOWS_CORE_AUDIO_BUILD)
>>>>>>> d52bef7d
#endif  // #if defined(_WIN32)

#if defined(WEBRTC_ANDROID)
  // Create an Android audio manager.
  _audioManagerAndroid.reset(new AudioManager());
  // Select best possible combination of audio layers.
  if (audioLayer == kPlatformDefaultAudio) {
    if (_audioManagerAndroid->IsLowLatencyPlayoutSupported()) {
      // Always use OpenSL ES for output on devices that supports the
      // low-latency output audio path.
      audioLayer = kAndroidJavaInputAndOpenSLESOutputAudio;
    } else {
      // Use Java-based audio in both directions when low-latency output
      // is not supported.
      audioLayer = kAndroidJavaAudio;
    }
  }
  AudioManager* audio_manager = _audioManagerAndroid.get();
  if (audioLayer == kAndroidJavaAudio) {
    // Java audio for both input and output audio.
    ptrAudioDevice = new AudioDeviceTemplate<AudioRecordJni, AudioTrackJni>(
        audioLayer, audio_manager);
  } else if (audioLayer == kAndroidJavaInputAndOpenSLESOutputAudio) {
    // Java audio for input and OpenSL ES for output audio (i.e. mixed APIs).
    // This combination provides low-latency output audio and at the same
    // time support for HW AEC using the AudioRecord Java API.
    ptrAudioDevice = new AudioDeviceTemplate<AudioRecordJni, OpenSLESPlayer>(
        audioLayer, audio_manager);
  } else {
    // Invalid audio layer.
    ptrAudioDevice = NULL;
  }
// END #if defined(WEBRTC_ANDROID)

// Create the *Linux* implementation of the Audio Device
//
#elif defined(WEBRTC_LINUX)
  if ((audioLayer == kLinuxPulseAudio) ||
      (audioLayer == kPlatformDefaultAudio)) {
#if defined(LINUX_PULSE)
    LOG(INFO) << "attempting to use the Linux PulseAudio APIs...";

    // create *Linux PulseAudio* implementation
    AudioDeviceLinuxPulse* pulseDevice = new AudioDeviceLinuxPulse(Id());
    if (pulseDevice->Init() == AudioDeviceGeneric::InitStatus::OK) {
      ptrAudioDevice = pulseDevice;
      LOG(INFO) << "Linux PulseAudio APIs will be utilized";
    } else {
      delete pulseDevice;
#endif
#if defined(LINUX_ALSA)
      // create *Linux ALSA Audio* implementation
      ptrAudioDevice = new AudioDeviceLinuxALSA(Id());
      if (ptrAudioDevice != NULL) {
        // Pulse Audio was not supported => revert to ALSA instead
        _platformAudioLayer =
            kLinuxAlsaAudio;  // modify the state set at construction
        LOG(WARNING) << "Linux PulseAudio is *not* supported => ALSA APIs will "
                        "be utilized instead";
      }
#endif
#if defined(LINUX_PULSE)
    }
#endif
  } else if (audioLayer == kLinuxAlsaAudio) {
#if defined(LINUX_ALSA)
    // create *Linux ALSA Audio* implementation
    ptrAudioDevice = new AudioDeviceLinuxALSA(Id());
    LOG(INFO) << "Linux ALSA APIs will be utilized";
#endif
  }
#endif  // #if defined(WEBRTC_LINUX)

// Create the *iPhone* implementation of the Audio Device
//
#if defined(WEBRTC_IOS)
  if (audioLayer == kPlatformDefaultAudio) {
    // Create iOS Audio Device implementation.
    ptrAudioDevice = new AudioDeviceIOS();
    LOG(INFO) << "iPhone Audio APIs will be utilized";
  }
// END #if defined(WEBRTC_IOS)

// Create the *Mac* implementation of the Audio Device
//
#elif defined(WEBRTC_MAC)
  if (audioLayer == kPlatformDefaultAudio) {
    // Create *Mac Audio* implementation
    ptrAudioDevice = new AudioDeviceMac(Id());
    LOG(INFO) << "Mac OS X Audio APIs will be utilized";
  }
#endif  // WEBRTC_MAC

  // Create the *Dummy* implementation of the Audio Device
  // Available for all platforms
  //
  if (audioLayer == kDummyAudio) {
    // Create *Dummy Audio* implementation
    assert(!ptrAudioDevice);
    ptrAudioDevice = new AudioDeviceDummy(Id());
    LOG(INFO) << "Dummy Audio APIs will be utilized";
  }
#endif  // if defined(WEBRTC_DUMMY_AUDIO_BUILD)

  if (ptrAudioDevice == NULL) {
    LOG(LERROR)
        << "unable to create the platform specific audio device implementation";
    return -1;
  }

  // Store valid output pointers
  //
  _ptrAudioDevice = ptrAudioDevice;

  return 0;
}

// ----------------------------------------------------------------------------
//  AttachAudioBuffer
//
//  Install "bridge" between the platform implemetation and the generic
//  implementation. The "child" shall set the native sampling rate and the
//  number of channels in this function call.
// ----------------------------------------------------------------------------

int32_t AudioDeviceModuleImpl::AttachAudioBuffer() {
  LOG(INFO) << __FUNCTION__;

  _audioDeviceBuffer.SetId(_id);
  _ptrAudioDevice->AttachAudioBuffer(&_audioDeviceBuffer);
  return 0;
}

// ----------------------------------------------------------------------------
//  ~AudioDeviceModuleImpl - dtor
// ----------------------------------------------------------------------------

AudioDeviceModuleImpl::~AudioDeviceModuleImpl() {
  LOG(INFO) << __FUNCTION__;

  if (_ptrAudioDevice) {
    delete _ptrAudioDevice;
    _ptrAudioDevice = NULL;
  }

  delete &_critSect;
  delete &_critSectEventCb;
  delete &_critSectAudioCb;
}

// ============================================================================
//                                  Module
// ============================================================================

// ----------------------------------------------------------------------------
//  Module::TimeUntilNextProcess
//
//  Returns the number of milliseconds until the module want a worker thread
//  to call Process().
// ----------------------------------------------------------------------------

int64_t AudioDeviceModuleImpl::TimeUntilNextProcess() {
  int64_t now = rtc::TimeMillis();
  int64_t deltaProcess = kAdmMaxIdleTimeProcess - (now - _lastProcessTime);
  return deltaProcess;
}

// ----------------------------------------------------------------------------
//  Module::Process
//
//  Check for posted error and warning reports. Generate callbacks if
//  new reports exists.
// ----------------------------------------------------------------------------

void AudioDeviceModuleImpl::Process() {
  _lastProcessTime = rtc::TimeMillis();

  // kPlayoutWarning
  if (_ptrAudioDevice->PlayoutWarning()) {
    CriticalSectionScoped lock(&_critSectEventCb);
    if (_ptrCbAudioDeviceObserver) {
      LOG(WARNING) << "=> OnWarningIsReported(kPlayoutWarning)";
      _ptrCbAudioDeviceObserver->OnWarningIsReported(
          AudioDeviceObserver::kPlayoutWarning);
    }
    _ptrAudioDevice->ClearPlayoutWarning();
  }

  // kPlayoutError
  if (_ptrAudioDevice->PlayoutError()) {
    CriticalSectionScoped lock(&_critSectEventCb);
    if (_ptrCbAudioDeviceObserver) {
      LOG(LERROR) << "=> OnErrorIsReported(kPlayoutError)";
      _ptrCbAudioDeviceObserver->OnErrorIsReported(
          AudioDeviceObserver::kPlayoutError);
    }
    _ptrAudioDevice->ClearPlayoutError();
  }

  // kRecordingWarning
  if (_ptrAudioDevice->RecordingWarning()) {
    CriticalSectionScoped lock(&_critSectEventCb);
    if (_ptrCbAudioDeviceObserver) {
      LOG(WARNING) << "=> OnWarningIsReported(kRecordingWarning)";
      _ptrCbAudioDeviceObserver->OnWarningIsReported(
          AudioDeviceObserver::kRecordingWarning);
    }
    _ptrAudioDevice->ClearRecordingWarning();
  }

  // kRecordingError
  if (_ptrAudioDevice->RecordingError()) {
    CriticalSectionScoped lock(&_critSectEventCb);
    if (_ptrCbAudioDeviceObserver) {
      LOG(LERROR) << "=> OnErrorIsReported(kRecordingError)";
      _ptrCbAudioDeviceObserver->OnErrorIsReported(
          AudioDeviceObserver::kRecordingError);
    }
    _ptrAudioDevice->ClearRecordingError();
  }
}

// ============================================================================
//                                    Public API
// ============================================================================

// ----------------------------------------------------------------------------
//  ActiveAudioLayer
// ----------------------------------------------------------------------------

int32_t AudioDeviceModuleImpl::ActiveAudioLayer(AudioLayer* audioLayer) const {
  LOG(INFO) << __FUNCTION__;
  AudioLayer activeAudio;
  if (_ptrAudioDevice->ActiveAudioLayer(activeAudio) == -1) {
    return -1;
  }
  *audioLayer = activeAudio;
  return 0;
}

// ----------------------------------------------------------------------------
//  LastError
// ----------------------------------------------------------------------------

AudioDeviceModule::ErrorCode AudioDeviceModuleImpl::LastError() const {
  LOG(INFO) << __FUNCTION__;
  return _lastError;
}

// ----------------------------------------------------------------------------
//  Init
// ----------------------------------------------------------------------------

int32_t AudioDeviceModuleImpl::Init() {
  LOG(INFO) << __FUNCTION__;
  if (_initialized)
    return 0;
  RTC_CHECK(_ptrAudioDevice);

  AudioDeviceGeneric::InitStatus status = _ptrAudioDevice->Init();
  RTC_HISTOGRAM_ENUMERATION(
      "WebRTC.Audio.InitializationResult", static_cast<int>(status),
      static_cast<int>(AudioDeviceGeneric::InitStatus::NUM_STATUSES));
  if (status != AudioDeviceGeneric::InitStatus::OK) {
    LOG(LS_ERROR) << "Audio device initialization failed.";
    return -1;
  }

  _initialized = true;
  return 0;
}

// ----------------------------------------------------------------------------
//  Terminate
// ----------------------------------------------------------------------------

int32_t AudioDeviceModuleImpl::Terminate() {
  LOG(INFO) << __FUNCTION__;
  if (!_initialized)
    return 0;

  if (_ptrAudioDevice->Terminate() == -1) {
    return -1;
  }

  _initialized = false;
  return 0;
}

// ----------------------------------------------------------------------------
//  Initialized
// ----------------------------------------------------------------------------

bool AudioDeviceModuleImpl::Initialized() const {
  LOG(INFO) << __FUNCTION__ << ": " << _initialized;
  return (_initialized);
}

// ----------------------------------------------------------------------------
//  InitSpeaker
// ----------------------------------------------------------------------------

int32_t AudioDeviceModuleImpl::InitSpeaker() {
  LOG(INFO) << __FUNCTION__;
  CHECK_INITIALIZED();
  return (_ptrAudioDevice->InitSpeaker());
}

// ----------------------------------------------------------------------------
//  InitMicrophone
// ----------------------------------------------------------------------------

int32_t AudioDeviceModuleImpl::InitMicrophone() {
  LOG(INFO) << __FUNCTION__;
  CHECK_INITIALIZED();
  return (_ptrAudioDevice->InitMicrophone());
}

// ----------------------------------------------------------------------------
//  SpeakerVolumeIsAvailable
// ----------------------------------------------------------------------------

int32_t AudioDeviceModuleImpl::SpeakerVolumeIsAvailable(bool* available) {
  LOG(INFO) << __FUNCTION__;
  CHECK_INITIALIZED();

  bool isAvailable(0);

  if (_ptrAudioDevice->SpeakerVolumeIsAvailable(isAvailable) == -1) {
    return -1;
  }

  *available = isAvailable;
  LOG(INFO) << "output: " << isAvailable;
  return (0);
}

// ----------------------------------------------------------------------------
//  SetSpeakerVolume
// ----------------------------------------------------------------------------

int32_t AudioDeviceModuleImpl::SetSpeakerVolume(uint32_t volume) {
  LOG(INFO) << __FUNCTION__ << "(" << volume << ")";
  CHECK_INITIALIZED();
  return (_ptrAudioDevice->SetSpeakerVolume(volume));
}

// ----------------------------------------------------------------------------
//  SpeakerVolume
// ----------------------------------------------------------------------------

int32_t AudioDeviceModuleImpl::SpeakerVolume(uint32_t* volume) const {
  LOG(INFO) << __FUNCTION__;
  CHECK_INITIALIZED();

  uint32_t level(0);

  if (_ptrAudioDevice->SpeakerVolume(level) == -1) {
    return -1;
  }

  *volume = level;
  LOG(INFO) << "output: " << *volume;
  return (0);
}

// ----------------------------------------------------------------------------
//  SetWaveOutVolume
// ----------------------------------------------------------------------------

int32_t AudioDeviceModuleImpl::SetWaveOutVolume(uint16_t volumeLeft,
                                                uint16_t volumeRight) {
  LOG(INFO) << __FUNCTION__ << "(" << volumeLeft << ", " << volumeRight << ")";
  CHECK_INITIALIZED();
  return (_ptrAudioDevice->SetWaveOutVolume(volumeLeft, volumeRight));
}

// ----------------------------------------------------------------------------
//  WaveOutVolume
// ----------------------------------------------------------------------------

int32_t AudioDeviceModuleImpl::WaveOutVolume(uint16_t* volumeLeft,
                                             uint16_t* volumeRight) const {
  LOG(INFO) << __FUNCTION__;
  CHECK_INITIALIZED();

  uint16_t volLeft(0);
  uint16_t volRight(0);

  if (_ptrAudioDevice->WaveOutVolume(volLeft, volRight) == -1) {
    return -1;
  }

  *volumeLeft = volLeft;
  *volumeRight = volRight;
  LOG(INFO) << "output: " << *volumeLeft << ", " << *volumeRight;

  return (0);
}

// ----------------------------------------------------------------------------
//  SpeakerIsInitialized
// ----------------------------------------------------------------------------

bool AudioDeviceModuleImpl::SpeakerIsInitialized() const {
  LOG(INFO) << __FUNCTION__;
  CHECK_INITIALIZED_BOOL();

  bool isInitialized = _ptrAudioDevice->SpeakerIsInitialized();
  LOG(INFO) << "output: " << isInitialized;
  return (isInitialized);
}

// ----------------------------------------------------------------------------
//  MicrophoneIsInitialized
// ----------------------------------------------------------------------------

bool AudioDeviceModuleImpl::MicrophoneIsInitialized() const {
  LOG(INFO) << __FUNCTION__;
  CHECK_INITIALIZED_BOOL();

  bool isInitialized = _ptrAudioDevice->MicrophoneIsInitialized();
  LOG(INFO) << "output: " << isInitialized;
  return (isInitialized);
}

// ----------------------------------------------------------------------------
//  MaxSpeakerVolume
// ----------------------------------------------------------------------------

int32_t AudioDeviceModuleImpl::MaxSpeakerVolume(uint32_t* maxVolume) const {
  CHECK_INITIALIZED();

  uint32_t maxVol(0);

  if (_ptrAudioDevice->MaxSpeakerVolume(maxVol) == -1) {
    return -1;
  }

  *maxVolume = maxVol;
  return (0);
}

// ----------------------------------------------------------------------------
//  MinSpeakerVolume
// ----------------------------------------------------------------------------

int32_t AudioDeviceModuleImpl::MinSpeakerVolume(uint32_t* minVolume) const {
  CHECK_INITIALIZED();

  uint32_t minVol(0);

  if (_ptrAudioDevice->MinSpeakerVolume(minVol) == -1) {
    return -1;
  }

  *minVolume = minVol;
  return (0);
}

// ----------------------------------------------------------------------------
//  SpeakerVolumeStepSize
// ----------------------------------------------------------------------------

int32_t AudioDeviceModuleImpl::SpeakerVolumeStepSize(uint16_t* stepSize) const {
  LOG(INFO) << __FUNCTION__;
  CHECK_INITIALIZED();

  uint16_t delta(0);

  if (_ptrAudioDevice->SpeakerVolumeStepSize(delta) == -1) {
    LOG(LERROR) << "failed to retrieve the speaker-volume step size";
    return -1;
  }

  *stepSize = delta;
  LOG(INFO) << "output: " << *stepSize;
  return (0);
}

// ----------------------------------------------------------------------------
//  SpeakerMuteIsAvailable
// ----------------------------------------------------------------------------

int32_t AudioDeviceModuleImpl::SpeakerMuteIsAvailable(bool* available) {
  LOG(INFO) << __FUNCTION__;
  CHECK_INITIALIZED();

  bool isAvailable(0);

  if (_ptrAudioDevice->SpeakerMuteIsAvailable(isAvailable) == -1) {
    return -1;
  }

  *available = isAvailable;
  LOG(INFO) << "output: " << isAvailable;
  return (0);
}

// ----------------------------------------------------------------------------
//  SetSpeakerMute
// ----------------------------------------------------------------------------

int32_t AudioDeviceModuleImpl::SetSpeakerMute(bool enable) {
  LOG(INFO) << __FUNCTION__ << "(" << enable << ")";
  CHECK_INITIALIZED();
  return (_ptrAudioDevice->SetSpeakerMute(enable));
}

// ----------------------------------------------------------------------------
//  SpeakerMute
// ----------------------------------------------------------------------------

int32_t AudioDeviceModuleImpl::SpeakerMute(bool* enabled) const {
  LOG(INFO) << __FUNCTION__;
  CHECK_INITIALIZED();

  bool muted(false);

  if (_ptrAudioDevice->SpeakerMute(muted) == -1) {
    return -1;
  }

  *enabled = muted;
  LOG(INFO) << "output: " << muted;
  return (0);
}

// ----------------------------------------------------------------------------
//  MicrophoneMuteIsAvailable
// ----------------------------------------------------------------------------

int32_t AudioDeviceModuleImpl::MicrophoneMuteIsAvailable(bool* available) {
  LOG(INFO) << __FUNCTION__;
  CHECK_INITIALIZED();

  bool isAvailable(0);

  if (_ptrAudioDevice->MicrophoneMuteIsAvailable(isAvailable) == -1) {
    return -1;
  }

  *available = isAvailable;
  LOG(INFO) << "output: " << isAvailable;
  return (0);
}

// ----------------------------------------------------------------------------
//  SetMicrophoneMute
// ----------------------------------------------------------------------------

int32_t AudioDeviceModuleImpl::SetMicrophoneMute(bool enable) {
  LOG(INFO) << __FUNCTION__ << "(" << enable << ")";
  CHECK_INITIALIZED();
  return (_ptrAudioDevice->SetMicrophoneMute(enable));
}

// ----------------------------------------------------------------------------
//  MicrophoneMute
// ----------------------------------------------------------------------------

int32_t AudioDeviceModuleImpl::MicrophoneMute(bool* enabled) const {
  LOG(INFO) << __FUNCTION__;
  CHECK_INITIALIZED();

  bool muted(false);

  if (_ptrAudioDevice->MicrophoneMute(muted) == -1) {
    return -1;
  }

  *enabled = muted;
  LOG(INFO) << "output: " << muted;
  return (0);
}

// ----------------------------------------------------------------------------
//  MicrophoneBoostIsAvailable
// ----------------------------------------------------------------------------

int32_t AudioDeviceModuleImpl::MicrophoneBoostIsAvailable(bool* available) {
  LOG(INFO) << __FUNCTION__;
  CHECK_INITIALIZED();

  bool isAvailable(0);

  if (_ptrAudioDevice->MicrophoneBoostIsAvailable(isAvailable) == -1) {
    return -1;
  }

  *available = isAvailable;
  LOG(INFO) << "output: " << isAvailable;
  return (0);
}

// ----------------------------------------------------------------------------
//  SetMicrophoneBoost
// ----------------------------------------------------------------------------

int32_t AudioDeviceModuleImpl::SetMicrophoneBoost(bool enable) {
  LOG(INFO) << __FUNCTION__ << "(" << enable << ")";
  CHECK_INITIALIZED();
  return (_ptrAudioDevice->SetMicrophoneBoost(enable));
}

// ----------------------------------------------------------------------------
//  MicrophoneBoost
// ----------------------------------------------------------------------------

int32_t AudioDeviceModuleImpl::MicrophoneBoost(bool* enabled) const {
  LOG(INFO) << __FUNCTION__;
  CHECK_INITIALIZED();

  bool onOff(false);

  if (_ptrAudioDevice->MicrophoneBoost(onOff) == -1) {
    return -1;
  }

  *enabled = onOff;
  LOG(INFO) << "output: " << onOff;
  return (0);
}

// ----------------------------------------------------------------------------
//  MicrophoneVolumeIsAvailable
// ----------------------------------------------------------------------------

int32_t AudioDeviceModuleImpl::MicrophoneVolumeIsAvailable(bool* available) {
  LOG(INFO) << __FUNCTION__;
  CHECK_INITIALIZED();

  bool isAvailable(0);

  if (_ptrAudioDevice->MicrophoneVolumeIsAvailable(isAvailable) == -1) {
    return -1;
  }

  *available = isAvailable;
  LOG(INFO) << "output: " << isAvailable;
  return (0);
}

// ----------------------------------------------------------------------------
//  SetMicrophoneVolume
// ----------------------------------------------------------------------------

int32_t AudioDeviceModuleImpl::SetMicrophoneVolume(uint32_t volume) {
  LOG(INFO) << __FUNCTION__ << "(" << volume << ")";
  CHECK_INITIALIZED();
  return (_ptrAudioDevice->SetMicrophoneVolume(volume));
}

// ----------------------------------------------------------------------------
//  MicrophoneVolume
// ----------------------------------------------------------------------------

int32_t AudioDeviceModuleImpl::MicrophoneVolume(uint32_t* volume) const {
  LOG(INFO) << __FUNCTION__;
  CHECK_INITIALIZED();

  uint32_t level(0);

  if (_ptrAudioDevice->MicrophoneVolume(level) == -1) {
    return -1;
  }

  *volume = level;
  LOG(INFO) << "output: " << *volume;
  return (0);
}

// ----------------------------------------------------------------------------
//  StereoRecordingIsAvailable
// ----------------------------------------------------------------------------

int32_t AudioDeviceModuleImpl::StereoRecordingIsAvailable(
    bool* available) const {
  LOG(INFO) << __FUNCTION__;
  CHECK_INITIALIZED();

  bool isAvailable(0);

  if (_ptrAudioDevice->StereoRecordingIsAvailable(isAvailable) == -1) {
    return -1;
  }

  *available = isAvailable;
  LOG(INFO) << "output: " << isAvailable;
  return (0);
}

// ----------------------------------------------------------------------------
//  SetStereoRecording
// ----------------------------------------------------------------------------

int32_t AudioDeviceModuleImpl::SetStereoRecording(bool enable) {
  LOG(INFO) << __FUNCTION__ << "(" << enable << ")";
  CHECK_INITIALIZED();

  if (_ptrAudioDevice->RecordingIsInitialized()) {
    LOG(WARNING) << "recording in stereo is not supported";
    return -1;
  }

  if (_ptrAudioDevice->SetStereoRecording(enable) == -1) {
    LOG(WARNING) << "failed to change stereo recording";
    return -1;
  }

  int8_t nChannels(1);
  if (enable) {
    nChannels = 2;
  }
  _audioDeviceBuffer.SetRecordingChannels(nChannels);

  return 0;
}

// ----------------------------------------------------------------------------
//  StereoRecording
// ----------------------------------------------------------------------------

int32_t AudioDeviceModuleImpl::StereoRecording(bool* enabled) const {
  LOG(INFO) << __FUNCTION__;
  CHECK_INITIALIZED();

  bool stereo(false);

  if (_ptrAudioDevice->StereoRecording(stereo) == -1) {
    return -1;
  }

  *enabled = stereo;
  LOG(INFO) << "output: " << stereo;
  return (0);
}

// ----------------------------------------------------------------------------
//  SetRecordingChannel
// ----------------------------------------------------------------------------

int32_t AudioDeviceModuleImpl::SetRecordingChannel(const ChannelType channel) {
  if (channel == kChannelBoth) {
    LOG(INFO) << __FUNCTION__ << "(both)";
  } else if (channel == kChannelLeft) {
    LOG(INFO) << __FUNCTION__ << "(left)";
  } else {
    LOG(INFO) << __FUNCTION__ << "(right)";
  }
  CHECK_INITIALIZED();

  bool stereo(false);

  if (_ptrAudioDevice->StereoRecording(stereo) == -1) {
    LOG(WARNING) << "recording in stereo is not supported";
    return -1;
  }

  return (_audioDeviceBuffer.SetRecordingChannel(channel));
}

// ----------------------------------------------------------------------------
//  RecordingChannel
// ----------------------------------------------------------------------------

int32_t AudioDeviceModuleImpl::RecordingChannel(ChannelType* channel) const {
  LOG(INFO) << __FUNCTION__;
  CHECK_INITIALIZED();

  ChannelType chType;

  if (_audioDeviceBuffer.RecordingChannel(chType) == -1) {
    return -1;
  }

  *channel = chType;
  if (*channel == kChannelBoth) {
    LOG(INFO) << "output: both";
  } else if (*channel == kChannelLeft) {
    LOG(INFO) << "output: left";
  } else {
    LOG(INFO) << "output: right";
  }
  return (0);
}

// ----------------------------------------------------------------------------
//  StereoPlayoutIsAvailable
// ----------------------------------------------------------------------------

int32_t AudioDeviceModuleImpl::StereoPlayoutIsAvailable(bool* available) const {
  LOG(INFO) << __FUNCTION__;
  CHECK_INITIALIZED();

  bool isAvailable(0);

  if (_ptrAudioDevice->StereoPlayoutIsAvailable(isAvailable) == -1) {
    return -1;
  }

  *available = isAvailable;
  LOG(INFO) << "output: " << isAvailable;
  return (0);
}

// ----------------------------------------------------------------------------
//  SetStereoPlayout
// ----------------------------------------------------------------------------

int32_t AudioDeviceModuleImpl::SetStereoPlayout(bool enable) {
  LOG(INFO) << __FUNCTION__ << "(" << enable << ")";
  CHECK_INITIALIZED();

  if (_ptrAudioDevice->PlayoutIsInitialized()) {
    LOG(LERROR)
        << "unable to set stereo mode while playing side is initialized";
    return -1;
  }

  if (_ptrAudioDevice->SetStereoPlayout(enable)) {
    LOG(WARNING) << "stereo playout is not supported";
    return -1;
  }

  int8_t nChannels(1);
  if (enable) {
    nChannels = 2;
  }
  _audioDeviceBuffer.SetPlayoutChannels(nChannels);

  return 0;
}

// ----------------------------------------------------------------------------
//  StereoPlayout
// ----------------------------------------------------------------------------

int32_t AudioDeviceModuleImpl::StereoPlayout(bool* enabled) const {
  LOG(INFO) << __FUNCTION__;
  CHECK_INITIALIZED();

  bool stereo(false);

  if (_ptrAudioDevice->StereoPlayout(stereo) == -1) {
    return -1;
  }

  *enabled = stereo;
  LOG(INFO) << "output: " << stereo;
  return (0);
}

// ----------------------------------------------------------------------------
//  SetAGC
// ----------------------------------------------------------------------------

int32_t AudioDeviceModuleImpl::SetAGC(bool enable) {
  LOG(INFO) << __FUNCTION__ << "(" << enable << ")";
  CHECK_INITIALIZED();
  return (_ptrAudioDevice->SetAGC(enable));
}

// ----------------------------------------------------------------------------
//  AGC
// ----------------------------------------------------------------------------

bool AudioDeviceModuleImpl::AGC() const {
  LOG(INFO) << __FUNCTION__;
  CHECK_INITIALIZED_BOOL();
  return (_ptrAudioDevice->AGC());
}

// ----------------------------------------------------------------------------
//  PlayoutIsAvailable
// ----------------------------------------------------------------------------

int32_t AudioDeviceModuleImpl::PlayoutIsAvailable(bool* available) {
  LOG(INFO) << __FUNCTION__;
  CHECK_INITIALIZED();

  bool isAvailable(0);

  if (_ptrAudioDevice->PlayoutIsAvailable(isAvailable) == -1) {
    return -1;
  }

  *available = isAvailable;
  LOG(INFO) << "output: " << isAvailable;
  return (0);
}

// ----------------------------------------------------------------------------
//  RecordingIsAvailable
// ----------------------------------------------------------------------------

int32_t AudioDeviceModuleImpl::RecordingIsAvailable(bool* available) {
  LOG(INFO) << __FUNCTION__;
  CHECK_INITIALIZED();

  bool isAvailable(0);

  if (_ptrAudioDevice->RecordingIsAvailable(isAvailable) == -1) {
    return -1;
  }

  *available = isAvailable;
  LOG(INFO) << "output: " << isAvailable;
  return (0);
}

// ----------------------------------------------------------------------------
//  MaxMicrophoneVolume
// ----------------------------------------------------------------------------

int32_t AudioDeviceModuleImpl::MaxMicrophoneVolume(uint32_t* maxVolume) const {
  CHECK_INITIALIZED();

  uint32_t maxVol(0);

  if (_ptrAudioDevice->MaxMicrophoneVolume(maxVol) == -1) {
    return -1;
  }

  *maxVolume = maxVol;
  return (0);
}

// ----------------------------------------------------------------------------
//  MinMicrophoneVolume
// ----------------------------------------------------------------------------

int32_t AudioDeviceModuleImpl::MinMicrophoneVolume(uint32_t* minVolume) const {
  CHECK_INITIALIZED();

  uint32_t minVol(0);

  if (_ptrAudioDevice->MinMicrophoneVolume(minVol) == -1) {
    return -1;
  }

  *minVolume = minVol;
  return (0);
}

// ----------------------------------------------------------------------------
//  MicrophoneVolumeStepSize
// ----------------------------------------------------------------------------

int32_t AudioDeviceModuleImpl::MicrophoneVolumeStepSize(
    uint16_t* stepSize) const {
  LOG(INFO) << __FUNCTION__;
  CHECK_INITIALIZED();

  uint16_t delta(0);

  if (_ptrAudioDevice->MicrophoneVolumeStepSize(delta) == -1) {
    return -1;
  }

  *stepSize = delta;
  LOG(INFO) << "output: " << *stepSize;
  return (0);
}

// ----------------------------------------------------------------------------
//  PlayoutDevices
// ----------------------------------------------------------------------------

int16_t AudioDeviceModuleImpl::PlayoutDevices() {
  LOG(INFO) << __FUNCTION__;
  CHECK_INITIALIZED();

  uint16_t nPlayoutDevices = _ptrAudioDevice->PlayoutDevices();
  LOG(INFO) << "output: " << nPlayoutDevices;
  return ((int16_t)(nPlayoutDevices));
}

// ----------------------------------------------------------------------------
//  SetPlayoutDevice I (II)
// ----------------------------------------------------------------------------

int32_t AudioDeviceModuleImpl::SetPlayoutDevice(uint16_t index) {
  LOG(INFO) << __FUNCTION__ << "(" << index << ")";
  CHECK_INITIALIZED();
  return (_ptrAudioDevice->SetPlayoutDevice(index));
}

// ----------------------------------------------------------------------------
//  SetPlayoutDevice II (II)
// ----------------------------------------------------------------------------

int32_t AudioDeviceModuleImpl::SetPlayoutDevice(WindowsDeviceType device) {
  LOG(INFO) << __FUNCTION__;
  CHECK_INITIALIZED();

  return (_ptrAudioDevice->SetPlayoutDevice(device));
}

// ----------------------------------------------------------------------------
//  PlayoutDeviceName
// ----------------------------------------------------------------------------

int32_t AudioDeviceModuleImpl::PlayoutDeviceName(
    uint16_t index,
    char name[kAdmMaxDeviceNameSize],
    char guid[kAdmMaxGuidSize]) {
  LOG(INFO) << __FUNCTION__ << "(" << index << ", ...)";
  CHECK_INITIALIZED();

  if (name == NULL) {
    _lastError = kAdmErrArgument;
    return -1;
  }

  if (_ptrAudioDevice->PlayoutDeviceName(index, name, guid) == -1) {
    return -1;
  }

  if (name != NULL) {
    LOG(INFO) << "output: name = " << name;
  }
  if (guid != NULL) {
    LOG(INFO) << "output: guid = " << guid;
  }

  return (0);
}

// ----------------------------------------------------------------------------
//  RecordingDeviceName
// ----------------------------------------------------------------------------

int32_t AudioDeviceModuleImpl::RecordingDeviceName(
    uint16_t index,
    char name[kAdmMaxDeviceNameSize],
    char guid[kAdmMaxGuidSize]) {
  LOG(INFO) << __FUNCTION__ << "(" << index << ", ...)";
  CHECK_INITIALIZED();

  if (name == NULL) {
    _lastError = kAdmErrArgument;
    return -1;
  }

  if (_ptrAudioDevice->RecordingDeviceName(index, name, guid) == -1) {
    return -1;
  }

  if (name != NULL) {
    LOG(INFO) << "output: name = " << name;
  }
  if (guid != NULL) {
    LOG(INFO) << "output: guid = " << guid;
  }

  return (0);
}

// ----------------------------------------------------------------------------
//  RecordingDevices
// ----------------------------------------------------------------------------

int16_t AudioDeviceModuleImpl::RecordingDevices() {
  LOG(INFO) << __FUNCTION__;
  CHECK_INITIALIZED();

  uint16_t nRecordingDevices = _ptrAudioDevice->RecordingDevices();

  LOG(INFO) << "output: " << nRecordingDevices;
  return ((int16_t)nRecordingDevices);
}

// ----------------------------------------------------------------------------
//  SetRecordingDevice I (II)
// ----------------------------------------------------------------------------

int32_t AudioDeviceModuleImpl::SetRecordingDevice(uint16_t index) {
  LOG(INFO) << __FUNCTION__ << "(" << index << ")";
  CHECK_INITIALIZED();
  return (_ptrAudioDevice->SetRecordingDevice(index));
}

// ----------------------------------------------------------------------------
//  SetRecordingDevice II (II)
// ----------------------------------------------------------------------------

int32_t AudioDeviceModuleImpl::SetRecordingDevice(WindowsDeviceType device) {
  LOG(INFO) << __FUNCTION__;
  CHECK_INITIALIZED();

  return (_ptrAudioDevice->SetRecordingDevice(device));
}

// ----------------------------------------------------------------------------
//  InitPlayout
// ----------------------------------------------------------------------------

int32_t AudioDeviceModuleImpl::InitPlayout() {
  LOG(INFO) << __FUNCTION__;
  CHECK_INITIALIZED();
  if (PlayoutIsInitialized()) {
    return 0;
  }
  _audioDeviceBuffer.InitPlayout();
  int32_t result = _ptrAudioDevice->InitPlayout();
  LOG(INFO) << "output: " << result;
  RTC_HISTOGRAM_BOOLEAN("WebRTC.Audio.InitPlayoutSuccess",
                        static_cast<int>(result == 0));
  return result;
}

// ----------------------------------------------------------------------------
//  InitRecording
// ----------------------------------------------------------------------------

int32_t AudioDeviceModuleImpl::InitRecording() {
  LOG(INFO) << __FUNCTION__;
  CHECK_INITIALIZED();
  if (RecordingIsInitialized()) {
    return 0;
  }
  _audioDeviceBuffer.InitRecording();
  int32_t result = _ptrAudioDevice->InitRecording();
  LOG(INFO) << "output: " << result;
  RTC_HISTOGRAM_BOOLEAN("WebRTC.Audio.InitRecordingSuccess",
                        static_cast<int>(result == 0));
  return result;
}

// ----------------------------------------------------------------------------
//  PlayoutIsInitialized
// ----------------------------------------------------------------------------

bool AudioDeviceModuleImpl::PlayoutIsInitialized() const {
  LOG(INFO) << __FUNCTION__;
  CHECK_INITIALIZED_BOOL();
  return (_ptrAudioDevice->PlayoutIsInitialized());
}

// ----------------------------------------------------------------------------
//  RecordingIsInitialized
// ----------------------------------------------------------------------------

bool AudioDeviceModuleImpl::RecordingIsInitialized() const {
  LOG(INFO) << __FUNCTION__;
  CHECK_INITIALIZED_BOOL();
  return (_ptrAudioDevice->RecordingIsInitialized());
}

// ----------------------------------------------------------------------------
//  StartPlayout
// ----------------------------------------------------------------------------

int32_t AudioDeviceModuleImpl::StartPlayout() {
  LOG(INFO) << __FUNCTION__;
  CHECK_INITIALIZED();
  if (Playing()) {
    return 0;
  }
  int32_t result = _ptrAudioDevice->StartPlayout();
  LOG(INFO) << "output: " << result;
  RTC_HISTOGRAM_BOOLEAN("WebRTC.Audio.StartPlayoutSuccess",
                        static_cast<int>(result == 0));
  return result;
}

// ----------------------------------------------------------------------------
//  StopPlayout
// ----------------------------------------------------------------------------

int32_t AudioDeviceModuleImpl::StopPlayout() {
  LOG(INFO) << __FUNCTION__;
  CHECK_INITIALIZED();
  int32_t result = _ptrAudioDevice->StopPlayout();
  LOG(INFO) << "output: " << result;
  RTC_HISTOGRAM_BOOLEAN("WebRTC.Audio.StopPlayoutSuccess",
                        static_cast<int>(result == 0));
  return result;
}

// ----------------------------------------------------------------------------
//  Playing
// ----------------------------------------------------------------------------

bool AudioDeviceModuleImpl::Playing() const {
  LOG(INFO) << __FUNCTION__;
  CHECK_INITIALIZED_BOOL();
  return (_ptrAudioDevice->Playing());
}

// ----------------------------------------------------------------------------
//  StartRecording
// ----------------------------------------------------------------------------

int32_t AudioDeviceModuleImpl::StartRecording() {
  LOG(INFO) << __FUNCTION__;
  CHECK_INITIALIZED();
  if (Recording()) {
    return 0;
  }
  int32_t result = _ptrAudioDevice->StartRecording();
  LOG(INFO) << "output: " << result;
  RTC_HISTOGRAM_BOOLEAN("WebRTC.Audio.StartRecordingSuccess",
                        static_cast<int>(result == 0));
  return result;
}
// ----------------------------------------------------------------------------
//  StopRecording
// ----------------------------------------------------------------------------

int32_t AudioDeviceModuleImpl::StopRecording() {
  LOG(INFO) << __FUNCTION__;
  CHECK_INITIALIZED();
  int32_t result = _ptrAudioDevice->StopRecording();
  LOG(INFO) << "output: " << result;
  RTC_HISTOGRAM_BOOLEAN("WebRTC.Audio.StopRecordingSuccess",
                        static_cast<int>(result == 0));
  return result;
}

// ----------------------------------------------------------------------------
//  Recording
// ----------------------------------------------------------------------------

bool AudioDeviceModuleImpl::Recording() const {
  LOG(INFO) << __FUNCTION__;
  CHECK_INITIALIZED_BOOL();
  return (_ptrAudioDevice->Recording());
}

// ----------------------------------------------------------------------------
//  RegisterEventObserver
// ----------------------------------------------------------------------------

int32_t AudioDeviceModuleImpl::RegisterEventObserver(
    AudioDeviceObserver* eventCallback) {
  LOG(INFO) << __FUNCTION__;
  CriticalSectionScoped lock(&_critSectEventCb);
  _ptrCbAudioDeviceObserver = eventCallback;

  return 0;
}

// ----------------------------------------------------------------------------
//  RegisterAudioCallback
// ----------------------------------------------------------------------------

int32_t AudioDeviceModuleImpl::RegisterAudioCallback(
    AudioTransport* audioCallback) {
  LOG(INFO) << __FUNCTION__;
  CriticalSectionScoped lock(&_critSectAudioCb);
  _audioDeviceBuffer.RegisterAudioCallback(audioCallback);

  return 0;
}

// ----------------------------------------------------------------------------
//  StartRawInputFileRecording
// ----------------------------------------------------------------------------

int32_t AudioDeviceModuleImpl::StartRawInputFileRecording(
    const char pcmFileNameUTF8[kAdmMaxFileNameSize]) {
  LOG(INFO) << __FUNCTION__;
  CHECK_INITIALIZED();

  if (NULL == pcmFileNameUTF8) {
    return -1;
  }

  return (_audioDeviceBuffer.StartInputFileRecording(pcmFileNameUTF8));
}

// ----------------------------------------------------------------------------
//  StopRawInputFileRecording
// ----------------------------------------------------------------------------

int32_t AudioDeviceModuleImpl::StopRawInputFileRecording() {
  LOG(INFO) << __FUNCTION__;
  CHECK_INITIALIZED();

  return (_audioDeviceBuffer.StopInputFileRecording());
}

// ----------------------------------------------------------------------------
//  StartRawOutputFileRecording
// ----------------------------------------------------------------------------

int32_t AudioDeviceModuleImpl::StartRawOutputFileRecording(
    const char pcmFileNameUTF8[kAdmMaxFileNameSize]) {
  LOG(INFO) << __FUNCTION__;
  CHECK_INITIALIZED();

  if (NULL == pcmFileNameUTF8) {
    return -1;
  }

  return (_audioDeviceBuffer.StartOutputFileRecording(pcmFileNameUTF8));
}

// ----------------------------------------------------------------------------
//  StopRawOutputFileRecording
// ----------------------------------------------------------------------------

int32_t AudioDeviceModuleImpl::StopRawOutputFileRecording() {
  LOG(INFO) << __FUNCTION__;
  CHECK_INITIALIZED();

  return (_audioDeviceBuffer.StopOutputFileRecording());
}

// ----------------------------------------------------------------------------
//  SetPlayoutBuffer
// ----------------------------------------------------------------------------

int32_t AudioDeviceModuleImpl::SetPlayoutBuffer(const BufferType type,
                                                uint16_t sizeMS) {
  if (type == kFixedBufferSize) {
    LOG(INFO) << __FUNCTION__ << "(fixed buffer, " << sizeMS << "ms)";
  } else if (type == kAdaptiveBufferSize) {
    LOG(INFO) << __FUNCTION__ << "(adaptive buffer, " << sizeMS << "ms)";
  } else {
    LOG(INFO) << __FUNCTION__ << "(?, " << sizeMS << "ms)";
  }
  CHECK_INITIALIZED();

  if (_ptrAudioDevice->PlayoutIsInitialized()) {
    LOG(LERROR) << "unable to modify the playout buffer while playing side is "
                   "initialized";
    return -1;
  }

  int32_t ret(0);

  if (kFixedBufferSize == type) {
    if (sizeMS < kAdmMinPlayoutBufferSizeMs ||
        sizeMS > kAdmMaxPlayoutBufferSizeMs) {
      LOG(LERROR) << "size parameter is out of range";
      return -1;
    }
  }

  if ((ret = _ptrAudioDevice->SetPlayoutBuffer(type, sizeMS)) == -1) {
    LOG(LERROR) << "failed to set the playout buffer (error: " << LastError()
                << ")";
  }

  return ret;
}

// ----------------------------------------------------------------------------
//  PlayoutBuffer
// ----------------------------------------------------------------------------

int32_t AudioDeviceModuleImpl::PlayoutBuffer(BufferType* type,
                                             uint16_t* sizeMS) const {
  LOG(INFO) << __FUNCTION__;
  CHECK_INITIALIZED();

  BufferType bufType;
  uint16_t size(0);

  if (_ptrAudioDevice->PlayoutBuffer(bufType, size) == -1) {
    LOG(LERROR) << "failed to retrieve the buffer type and size";
    return -1;
  }

  *type = bufType;
  *sizeMS = size;

  LOG(INFO) << "output: type = " << *type << ", sizeMS = " << *sizeMS;
  return (0);
}

// ----------------------------------------------------------------------------
//  PlayoutDelay
// ----------------------------------------------------------------------------

int32_t AudioDeviceModuleImpl::PlayoutDelay(uint16_t* delayMS) const {
  CHECK_INITIALIZED();

  uint16_t delay(0);

  if (_ptrAudioDevice->PlayoutDelay(delay) == -1) {
    LOG(LERROR) << "failed to retrieve the playout delay";
    return -1;
  }

  *delayMS = delay;
  return (0);
}

// ----------------------------------------------------------------------------
//  RecordingDelay
// ----------------------------------------------------------------------------

int32_t AudioDeviceModuleImpl::RecordingDelay(uint16_t* delayMS) const {
  LOG(INFO) << __FUNCTION__;
  CHECK_INITIALIZED();

  uint16_t delay(0);

  if (_ptrAudioDevice->RecordingDelay(delay) == -1) {
    LOG(LERROR) << "failed to retrieve the recording delay";
    return -1;
  }

  *delayMS = delay;
  LOG(INFO) << "output: " << *delayMS;
  return (0);
}

// ----------------------------------------------------------------------------
//  CPULoad
// ----------------------------------------------------------------------------

int32_t AudioDeviceModuleImpl::CPULoad(uint16_t* load) const {
  LOG(INFO) << __FUNCTION__;
  CHECK_INITIALIZED();

  uint16_t cpuLoad(0);

  if (_ptrAudioDevice->CPULoad(cpuLoad) == -1) {
    LOG(LERROR) << "failed to retrieve the CPU load";
    return -1;
  }

  *load = cpuLoad;
  LOG(INFO) << "output: " << *load;
  return (0);
}

// ----------------------------------------------------------------------------
//  SetRecordingSampleRate
// ----------------------------------------------------------------------------

int32_t AudioDeviceModuleImpl::SetRecordingSampleRate(
    const uint32_t samplesPerSec) {
  LOG(INFO) << __FUNCTION__ << "(" << samplesPerSec << ")";
  CHECK_INITIALIZED();

  if (_ptrAudioDevice->SetRecordingSampleRate(samplesPerSec) != 0) {
    return -1;
  }

  return (0);
}

// ----------------------------------------------------------------------------
//  RecordingSampleRate
// ----------------------------------------------------------------------------

int32_t AudioDeviceModuleImpl::RecordingSampleRate(
    uint32_t* samplesPerSec) const {
  LOG(INFO) << __FUNCTION__;
  CHECK_INITIALIZED();

  int32_t sampleRate = _audioDeviceBuffer.RecordingSampleRate();

  if (sampleRate == -1) {
    LOG(LERROR) << "failed to retrieve the sample rate";
    return -1;
  }

  *samplesPerSec = sampleRate;
  LOG(INFO) << "output: " << *samplesPerSec;
  return (0);
}

// ----------------------------------------------------------------------------
//  SetPlayoutSampleRate
// ----------------------------------------------------------------------------

int32_t AudioDeviceModuleImpl::SetPlayoutSampleRate(
    const uint32_t samplesPerSec) {
  LOG(INFO) << __FUNCTION__ << "(" << samplesPerSec << ")";
  CHECK_INITIALIZED();

  if (_ptrAudioDevice->SetPlayoutSampleRate(samplesPerSec) != 0) {
    return -1;
  }

  return (0);
}

// ----------------------------------------------------------------------------
//  PlayoutSampleRate
// ----------------------------------------------------------------------------

int32_t AudioDeviceModuleImpl::PlayoutSampleRate(
    uint32_t* samplesPerSec) const {
  LOG(INFO) << __FUNCTION__;
  CHECK_INITIALIZED();

  int32_t sampleRate = _audioDeviceBuffer.PlayoutSampleRate();

  if (sampleRate == -1) {
    LOG(LERROR) << "failed to retrieve the sample rate";
    return -1;
  }

  *samplesPerSec = sampleRate;
  LOG(INFO) << "output: " << *samplesPerSec;
  return (0);
}

// ----------------------------------------------------------------------------
//  ResetAudioDevice
// ----------------------------------------------------------------------------

int32_t AudioDeviceModuleImpl::ResetAudioDevice() {
  LOG(INFO) << __FUNCTION__;
  CHECK_INITIALIZED();

  if (_ptrAudioDevice->ResetAudioDevice() == -1) {
    return -1;
  }

  return (0);
}

// ----------------------------------------------------------------------------
//  SetLoudspeakerStatus
// ----------------------------------------------------------------------------

int32_t AudioDeviceModuleImpl::SetLoudspeakerStatus(bool enable) {
  LOG(INFO) << __FUNCTION__ << "(" << enable << ")";
  CHECK_INITIALIZED();

  if (_ptrAudioDevice->SetLoudspeakerStatus(enable) != 0) {
    return -1;
  }

  return 0;
}

// ----------------------------------------------------------------------------
//  GetLoudspeakerStatus
// ----------------------------------------------------------------------------

int32_t AudioDeviceModuleImpl::GetLoudspeakerStatus(bool* enabled) const {
  LOG(INFO) << __FUNCTION__;
  CHECK_INITIALIZED();
  int32_t ok = 0;
  if (_ptrAudioDevice->GetLoudspeakerStatus(*enabled) != 0) {
    ok = -1;
  }
  LOG(INFO) << "output: " << ok;
  return ok;
}

bool AudioDeviceModuleImpl::BuiltInAECIsAvailable() const {
  LOG(INFO) << __FUNCTION__;
  CHECK_INITIALIZED_BOOL();
  bool isAvailable = _ptrAudioDevice->BuiltInAECIsAvailable();
  LOG(INFO) << "output: " << isAvailable;
  return isAvailable;
}

int32_t AudioDeviceModuleImpl::EnableBuiltInAEC(bool enable) {
  LOG(INFO) << __FUNCTION__ << "(" << enable << ")";
  CHECK_INITIALIZED();
  int32_t ok = _ptrAudioDevice->EnableBuiltInAEC(enable);
  LOG(INFO) << "output: " << ok;
  return ok;
}

bool AudioDeviceModuleImpl::BuiltInAGCIsAvailable() const {
  LOG(INFO) << __FUNCTION__;
  CHECK_INITIALIZED_BOOL();
  bool isAvailable = _ptrAudioDevice->BuiltInAGCIsAvailable();
  LOG(INFO) << "output: " << isAvailable;
  return isAvailable;
}

int32_t AudioDeviceModuleImpl::EnableBuiltInAGC(bool enable) {
  LOG(INFO) << __FUNCTION__ << "(" << enable << ")";
  CHECK_INITIALIZED();
  int32_t ok = _ptrAudioDevice->EnableBuiltInAGC(enable);
  LOG(INFO) << "output: " << ok;
  return ok;
}

bool AudioDeviceModuleImpl::BuiltInNSIsAvailable() const {
  LOG(INFO) << __FUNCTION__;
  CHECK_INITIALIZED_BOOL();
  bool isAvailable = _ptrAudioDevice->BuiltInNSIsAvailable();
  LOG(INFO) << "output: " << isAvailable;
  return isAvailable;
}

int32_t AudioDeviceModuleImpl::EnableBuiltInNS(bool enable) {
  LOG(INFO) << __FUNCTION__ << "(" << enable << ")";
  CHECK_INITIALIZED();
  int32_t ok = _ptrAudioDevice->EnableBuiltInNS(enable);
  LOG(INFO) << "output: " << ok;
  return ok;
}

#if defined(WEBRTC_IOS)
int AudioDeviceModuleImpl::GetPlayoutAudioParameters(
    AudioParameters* params) const {
  LOG(INFO) << __FUNCTION__;
  int r = _ptrAudioDevice->GetPlayoutAudioParameters(params);
  LOG(INFO) << "output: " << r;
  return r;
}

int AudioDeviceModuleImpl::GetRecordAudioParameters(
    AudioParameters* params) const {
  LOG(INFO) << __FUNCTION__;
  int r = _ptrAudioDevice->GetRecordAudioParameters(params);
  LOG(INFO) << "output: " << r;
  return r;
}
#endif  // WEBRTC_IOS

// ============================================================================
//                                 Private Methods
// ============================================================================

// ----------------------------------------------------------------------------
//  Platform
// ----------------------------------------------------------------------------

AudioDeviceModuleImpl::PlatformType AudioDeviceModuleImpl::Platform() const {
  LOG(INFO) << __FUNCTION__;
  return _platformType;
}

// ----------------------------------------------------------------------------
//  PlatformAudioLayer
// ----------------------------------------------------------------------------

AudioDeviceModule::AudioLayer AudioDeviceModuleImpl::PlatformAudioLayer()
    const {
  LOG(INFO) << __FUNCTION__;
  return _platformAudioLayer;
}

}  // namespace webrtc<|MERGE_RESOLUTION|>--- conflicted
+++ resolved
@@ -21,21 +21,13 @@
 #include <assert.h>
 #include <string.h>
 
-<<<<<<< HEAD
 #if defined (WINRT)
-    #include "audio_device_wasapi_win.h"
+#include "audio_device_wasapi_win.h"
 #elif defined(_WIN32)
-    #include "audio_device_wave_win.h"
- #if defined(WEBRTC_WINDOWS_CORE_AUDIO_BUILD)
-    #include "audio_device_core_win.h"
- #endif
-=======
-#if defined(_WIN32)
 #include "audio_device_wave_win.h"
 #if defined(WEBRTC_WINDOWS_CORE_AUDIO_BUILD)
 #include "audio_device_core_win.h"
 #endif
->>>>>>> d52bef7d
 #elif defined(WEBRTC_ANDROID)
 #include <stdlib.h>
 #include "webrtc/modules/audio_device/android/audio_device_template.h"
@@ -214,61 +206,24 @@
       // Wave audio is default if Core audio is not supported in this build
       || (audioLayer == kPlatformDefaultAudio)
 #endif
-<<<<<<< HEAD
-        )
-    {
-    }
+          ) {
 #if !defined(WINRT)
-    {
-        // create *Windows Wave Audio* implementation
-        ptrAudioDevice = new AudioDeviceWindowsWave(Id());
-        WEBRTC_TRACE(kTraceInfo, kTraceAudioDevice, _id, "Windows Wave APIs will be utilized");
-    }
-#endif  // WINRT
+    // create *Windows Wave Audio* implementation
+    ptrAudioDevice = new AudioDeviceWindowsWave(Id());
+    LOG(INFO) << "Windows Wave APIs will be utilized";
+#endif // WINRT
+  }
 #if defined(WEBRTC_WINDOWS_CORE_AUDIO_BUILD)
 #if defined(WINRT)
     if (audioLayer == kWindowsWasapiAudio)
     {
-      WEBRTC_TRACE(kTraceInfo, kTraceAudioDevice, _id, "attempting to use the Windows Wasapi Audio APIs...");
-
-        // create *Windows Core Audio* implementation
+      LOG(INFO) << "attempting to use the Windows Wasapi Audio APIs...";
+
+      // create *Windows Core Audio* implementation
       ptrAudioDevice = new AudioDeviceWindowsWasapi(Id());
-        WEBRTC_TRACE(kTraceInfo, kTraceAudioDevice, _id, "Windows Wasapi Audio APIs will be utilized");
+      LOG(INFO) << "Windows Wasapi Audio APIs will be utilized";
     }
-#else
-    if ((audioLayer == kWindowsCoreAudio) ||
-        (audioLayer == kPlatformDefaultAudio)
-        )
-    {
-        WEBRTC_TRACE(kTraceInfo, kTraceAudioDevice, _id, "attempting to use the Windows Core Audio APIs...");
-
-        if (AudioDeviceWindowsCore::CoreAudioIsSupported())
-        {
-            // create *Windows Core Audio* implementation
-            ptrAudioDevice = new AudioDeviceWindowsCore(Id());
-            WEBRTC_TRACE(kTraceInfo, kTraceAudioDevice, _id, "Windows Core Audio APIs will be utilized");
-        }
-        else
-        {
-            // create *Windows Wave Audio* implementation
-            ptrAudioDevice = new AudioDeviceWindowsWave(Id());
-            if (ptrAudioDevice != NULL)
-            {
-                // Core Audio was not supported => revert to Windows Wave instead
-                _platformAudioLayer = kWindowsWaveAudio;  // modify the state set at construction
-                WEBRTC_TRACE(kTraceWarning, kTraceAudioDevice, _id, "Windows Core Audio is *not* supported => Wave APIs will be utilized instead");
-            }
-        }
-    }
-#endif // defined(WINRT)
-#endif // defined(WEBRTC_WINDOWS_CORE_AUDIO_BUILD)
-=======
-          ) {
-    // create *Windows Wave Audio* implementation
-    ptrAudioDevice = new AudioDeviceWindowsWave(Id());
-    LOG(INFO) << "Windows Wave APIs will be utilized";
-  }
-#if defined(WEBRTC_WINDOWS_CORE_AUDIO_BUILD)
+#else // defined(WINRT)
   if ((audioLayer == kWindowsCoreAudio) ||
       (audioLayer == kPlatformDefaultAudio)) {
     LOG(INFO) << "attempting to use the Windows Core Audio APIs...";
@@ -289,8 +244,8 @@
       }
     }
   }
+#endif  // defined(WINRT)
 #endif  // defined(WEBRTC_WINDOWS_CORE_AUDIO_BUILD)
->>>>>>> d52bef7d
 #endif  // #if defined(_WIN32)
 
 #if defined(WEBRTC_ANDROID)
