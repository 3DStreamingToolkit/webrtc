--- conflicted
+++ resolved
@@ -28,19 +28,13 @@
     kPlatformDefaultAudio = 0,
     kWindowsWaveAudio = 1,
     kWindowsCoreAudio = 2,
-<<<<<<< HEAD
     kWindowsWasapiAudio = 3,
     kLinuxAlsaAudio = 4,
     kLinuxPulseAudio = 5,
     kAndroidJavaAudio = 6,
-=======
-    kLinuxAlsaAudio = 3,
-    kLinuxPulseAudio = 4,
-    kAndroidJavaAudio = 5,
-    kAndroidOpenSLESAudio = 6,
->>>>>>> d52bef7d
-    kAndroidJavaInputAndOpenSLESOutputAudio = 7,
-    kDummyAudio = 8
+    kAndroidOpenSLESAudio = 7,
+    kAndroidJavaInputAndOpenSLESOutputAudio = 8,
+    kDummyAudio = 9
   };
 
   enum WindowsDeviceType {
