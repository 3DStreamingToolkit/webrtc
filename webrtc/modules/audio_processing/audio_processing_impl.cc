--- conflicted
+++ resolved
@@ -362,17 +362,10 @@
   InitializeLevelController();
 
 #ifdef WEBRTC_AUDIOPROC_DEBUG_DUMP
-<<<<<<< HEAD
-  if (debug_dump_.debug_file->Open()) {
-    int error = WriteInitMessage();
-    if (error != kNoError) {
-      return error;
-=======
   if (debug_dump_.debug_file->is_open()) {
     int err = WriteInitMessage();
     if (err != kNoError) {
       return err;
->>>>>>> d52bef7d
     }
   }
 #endif
