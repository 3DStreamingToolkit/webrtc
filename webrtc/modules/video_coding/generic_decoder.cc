/*
 *  Copyright (c) 2012 The WebRTC project authors. All Rights Reserved.
 *
 *  Use of this source code is governed by a BSD-style license
 *  that can be found in the LICENSE file in the root of the source
 *  tree. An additional intellectual property rights grant can be found
 *  in the file PATENTS.  All contributing project authors may
 *  be found in the AUTHORS file in the root of the source tree.
 */

#include "webrtc/base/checks.h"
#include "webrtc/base/logging.h"
#include "webrtc/base/trace_event.h"
#include "webrtc/modules/video_coding/include/video_coding.h"
#include "webrtc/modules/video_coding/generic_decoder.h"
#include "webrtc/modules/video_coding/internal_defines.h"
#include "webrtc/system_wrappers/include/clock.h"

namespace webrtc {

VCMDecodedFrameCallback::VCMDecodedFrameCallback(VCMTiming* timing,
                                                 Clock* clock)
    : _critSect(CriticalSectionWrapper::CreateCriticalSection()),
      _clock(clock),
      _receiveCallback(NULL),
      _timing(timing),
      _timestampMap(kDecoderFrameMemoryLength),
      _lastReceivedPictureID(0) {}

VCMDecodedFrameCallback::~VCMDecodedFrameCallback() {
  delete _critSect;
}

void VCMDecodedFrameCallback::SetUserReceiveCallback(
    VCMReceiveCallback* receiveCallback) {
  CriticalSectionScoped cs(_critSect);
  _receiveCallback = receiveCallback;
}

VCMReceiveCallback* VCMDecodedFrameCallback::UserReceiveCallback() {
  CriticalSectionScoped cs(_critSect);
  return _receiveCallback;
}

int32_t VCMDecodedFrameCallback::Decoded(VideoFrame& decodedImage) {
  return Decoded(decodedImage, -1);
}

int32_t VCMDecodedFrameCallback::Decoded(VideoFrame& decodedImage,
                                         int64_t decode_time_ms) {
  Decoded(decodedImage,
          decode_time_ms >= 0 ? rtc::Optional<int32_t>(decode_time_ms)
                              : rtc::Optional<int32_t>(),
          rtc::Optional<uint8_t>());
  return WEBRTC_VIDEO_CODEC_OK;
}

void VCMDecodedFrameCallback::Decoded(VideoFrame& decodedImage,
                                      rtc::Optional<int32_t> decode_time_ms,
                                      rtc::Optional<uint8_t> qp) {
  TRACE_EVENT_INSTANT1("webrtc", "VCMDecodedFrameCallback::Decoded",
                       "timestamp", decodedImage.timestamp());
  // TODO(holmer): We should improve this so that we can handle multiple
  // callbacks from one call to Decode().
  VCMFrameInformation* frameInfo;
  VCMReceiveCallback* callback;
  {
    CriticalSectionScoped cs(_critSect);
    frameInfo = _timestampMap.Pop(decodedImage.timestamp());
    callback = _receiveCallback;
  }

  if (frameInfo == NULL) {
    LOG(LS_WARNING) << "Too many frames backed up in the decoder, dropping "
<<<<<<< HEAD
                       "this one." << decodedImage.timestamp();
    return WEBRTC_VIDEO_CODEC_OK;
=======
                       "this one.";
    return;
>>>>>>> 6c9caaad
  }
#ifdef WINRT
  static const int32_t kMaxDeltaDelayMs = 10000;
  int32_t endToEndDecodingFinished = static_cast<int32_t>(
      Clock::GetRealTimeClock()->TimeInMilliseconds()
      + Clock::CurrentNtpDeltaMs - decodedImage.ntp_time_ms());

  int32_t endToEndDelay = static_cast<int32_t>(frameInfo->renderTimeMs
      + Clock::CurrentNtpDeltaMs - decodedImage.ntp_time_ms());
  // we only finished decoding, however, 'renderTimeMs' is the value we
  // expect the video element to show the frame already considered the
  // audo/video sync delay.

  // ntp_time_ms will be only valid after rtcp packet has been exchanged,
  // before that, it is invalid. We can not validate the ntp_time_ms here,
  // thereby, just do a quick check to remove obvious invalid values
  if (endToEndDecodingFinished > 0 &&
      endToEndDecodingFinished < kMaxDeltaDelayMs) {
      TRACE_COUNTER1("webrtc", "EndToEndVideoDecoded",
          endToEndDecodingFinished);
  }

  if (endToEndDelay > 0 &&
      endToEndDelay < kMaxDeltaDelayMs) {
      TRACE_COUNTER1("webrtc", "EndToEndVideoDelay", endToEndDelay);
  }
  else {
      endToEndDelay = 0; //reset
  }
#endif // WINRT
  const int64_t now_ms = _clock->TimeInMilliseconds();
  if (!decode_time_ms) {
    decode_time_ms =
        rtc::Optional<int32_t>(now_ms - frameInfo->decodeStartTimeMs);
  }
<<<<<<< HEAD
  _timing->StopDecodeTimer(decodedImage.timestamp(), decode_time_ms, now_ms,
#ifdef WINRT
                           endToEndDelay,
#endif
=======
  _timing->StopDecodeTimer(decodedImage.timestamp(), *decode_time_ms, now_ms,
>>>>>>> 6c9caaad
                           frameInfo->renderTimeMs);

  decodedImage.set_timestamp_us(
      frameInfo->renderTimeMs * rtc::kNumMicrosecsPerMillisec);
  decodedImage.set_rotation(frameInfo->rotation);
  // TODO(sakal): Investigate why callback is NULL sometimes and replace if
  // statement with a DCHECK.
  if (callback) {
    callback->FrameToRender(decodedImage, qp);
  } else {
    LOG(LS_WARNING) << "No callback, dropping frame.";
  }
}

int32_t VCMDecodedFrameCallback::ReceivedDecodedReferenceFrame(
    const uint64_t pictureId) {
  CriticalSectionScoped cs(_critSect);
  if (_receiveCallback != NULL) {
    return _receiveCallback->ReceivedDecodedReferenceFrame(pictureId);
  }
  return -1;
}

int32_t VCMDecodedFrameCallback::ReceivedDecodedFrame(
    const uint64_t pictureId) {
  _lastReceivedPictureID = pictureId;
  return 0;
}

uint64_t VCMDecodedFrameCallback::LastReceivedPictureID() const {
  return _lastReceivedPictureID;
}

void VCMDecodedFrameCallback::OnDecoderImplementationName(
    const char* implementation_name) {
  CriticalSectionScoped cs(_critSect);
  if (_receiveCallback)
    _receiveCallback->OnDecoderImplementationName(implementation_name);
}

void VCMDecodedFrameCallback::Map(uint32_t timestamp,
                                  VCMFrameInformation* frameInfo) {
  CriticalSectionScoped cs(_critSect);
  _timestampMap.Add(timestamp, frameInfo);
}

int32_t VCMDecodedFrameCallback::Pop(uint32_t timestamp) {
  CriticalSectionScoped cs(_critSect);
  if (_timestampMap.Pop(timestamp) == NULL) {
    return VCM_GENERAL_ERROR;
  }
  return VCM_OK;
}

VCMGenericDecoder::VCMGenericDecoder(VideoDecoder* decoder, bool isExternal)
    : _callback(NULL),
      _frameInfos(),
      _nextFrameInfoIdx(0),
      _decoder(decoder),
      _codecType(kVideoCodecUnknown),
      _isExternal(isExternal),
      _keyFrameDecoded(false) {}

VCMGenericDecoder::~VCMGenericDecoder() {}

int32_t VCMGenericDecoder::InitDecode(const VideoCodec* settings,
                                      int32_t numberOfCores) {
  TRACE_EVENT0("webrtc", "VCMGenericDecoder::InitDecode");
  _codecType = settings->codecType;

  return _decoder->InitDecode(settings, numberOfCores);
}

int32_t VCMGenericDecoder::Decode(const VCMEncodedFrame& frame, int64_t nowMs) {
    TRACE_EVENT1("webrtc", "VCMGenericDecoder::Decode", "timestamp",
                 frame.EncodedImage()._timeStamp);
    _frameInfos[_nextFrameInfoIdx].decodeStartTimeMs = nowMs;
    _frameInfos[_nextFrameInfoIdx].renderTimeMs = frame.RenderTimeMs();
    _frameInfos[_nextFrameInfoIdx].rotation = frame.rotation();
    _callback->Map(frame.TimeStamp(), &_frameInfos[_nextFrameInfoIdx]);

    _nextFrameInfoIdx = (_nextFrameInfoIdx + 1) % kDecoderFrameMemoryLength;
    const RTPFragmentationHeader dummy_header;
    int32_t ret = _decoder->Decode(frame.EncodedImage(), frame.MissingFrame(),
                                   &dummy_header,
                                   frame.CodecSpecific(), frame.RenderTimeMs());

    _callback->OnDecoderImplementationName(_decoder->ImplementationName());
    if (ret < WEBRTC_VIDEO_CODEC_OK) {
        LOG(LS_WARNING) << "Failed to decode frame with timestamp "
                        << frame.TimeStamp() << ", error code: " << ret;
        _callback->Pop(frame.TimeStamp());
        return ret;
    } else if (ret == WEBRTC_VIDEO_CODEC_NO_OUTPUT ||
               ret == WEBRTC_VIDEO_CODEC_REQUEST_SLI) {
        // No output
        _callback->Pop(frame.TimeStamp());
    }
    return ret;
}

int32_t VCMGenericDecoder::Release() {
  return _decoder->Release();
}

int32_t VCMGenericDecoder::RegisterDecodeCompleteCallback(
    VCMDecodedFrameCallback* callback) {
  _callback = callback;
  return _decoder->RegisterDecodeCompleteCallback(callback);
}

bool VCMGenericDecoder::External() const {
  return _isExternal;
}

bool VCMGenericDecoder::PrefersLateDecoding() const {
  return _decoder->PrefersLateDecoding();
}

}  // namespace webrtc<|MERGE_RESOLUTION|>--- conflicted
+++ resolved
@@ -72,56 +72,16 @@
 
   if (frameInfo == NULL) {
     LOG(LS_WARNING) << "Too many frames backed up in the decoder, dropping "
-<<<<<<< HEAD
-                       "this one." << decodedImage.timestamp();
-    return WEBRTC_VIDEO_CODEC_OK;
-=======
                        "this one.";
     return;
->>>>>>> 6c9caaad
-  }
-#ifdef WINRT
-  static const int32_t kMaxDeltaDelayMs = 10000;
-  int32_t endToEndDecodingFinished = static_cast<int32_t>(
-      Clock::GetRealTimeClock()->TimeInMilliseconds()
-      + Clock::CurrentNtpDeltaMs - decodedImage.ntp_time_ms());
-
-  int32_t endToEndDelay = static_cast<int32_t>(frameInfo->renderTimeMs
-      + Clock::CurrentNtpDeltaMs - decodedImage.ntp_time_ms());
-  // we only finished decoding, however, 'renderTimeMs' is the value we
-  // expect the video element to show the frame already considered the
-  // audo/video sync delay.
-
-  // ntp_time_ms will be only valid after rtcp packet has been exchanged,
-  // before that, it is invalid. We can not validate the ntp_time_ms here,
-  // thereby, just do a quick check to remove obvious invalid values
-  if (endToEndDecodingFinished > 0 &&
-      endToEndDecodingFinished < kMaxDeltaDelayMs) {
-      TRACE_COUNTER1("webrtc", "EndToEndVideoDecoded",
-          endToEndDecodingFinished);
-  }
-
-  if (endToEndDelay > 0 &&
-      endToEndDelay < kMaxDeltaDelayMs) {
-      TRACE_COUNTER1("webrtc", "EndToEndVideoDelay", endToEndDelay);
-  }
-  else {
-      endToEndDelay = 0; //reset
-  }
-#endif // WINRT
+  }
+
   const int64_t now_ms = _clock->TimeInMilliseconds();
   if (!decode_time_ms) {
     decode_time_ms =
         rtc::Optional<int32_t>(now_ms - frameInfo->decodeStartTimeMs);
   }
-<<<<<<< HEAD
-  _timing->StopDecodeTimer(decodedImage.timestamp(), decode_time_ms, now_ms,
-#ifdef WINRT
-                           endToEndDelay,
-#endif
-=======
   _timing->StopDecodeTimer(decodedImage.timestamp(), *decode_time_ms, now_ms,
->>>>>>> 6c9caaad
                            frameInfo->renderTimeMs);
 
   decodedImage.set_timestamp_us(
