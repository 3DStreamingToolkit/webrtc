/*
*  Copyright (c) 2012 The WebRTC project authors. All Rights Reserved.
*
*  Use of this source code is governed by a BSD-style license
*  that can be found in the LICENSE file in the root of the source
*  tree. An additional intellectual property rights grant can be found
*  in the file PATENTS.  All contributing project authors may
*  be found in the AUTHORS file in the root of the source tree.
*/

#include "webrtc/modules/video_coding/generic_encoder.h"

#include <vector>

#include "webrtc/base/checks.h"
#include "webrtc/base/logging.h"
#include "webrtc/base/trace_event.h"
#include "webrtc/engine_configurations.h"
#include "webrtc/modules/video_coding/encoded_frame.h"
#include "webrtc/modules/video_coding/media_optimization.h"
#include "webrtc/system_wrappers/include/critical_section_wrapper.h"

namespace webrtc {
<<<<<<< HEAD
namespace {
// Map information from info into rtp. If no relevant information is found
// in info, rtp is set to NULL.
void CopyCodecSpecific(const CodecSpecificInfo* info, RTPVideoHeader* rtp) {
  RTC_DCHECK(info);
  switch (info->codecType) {
    case kVideoCodecVP8: {
      rtp->codec = kRtpVideoVp8;
      rtp->codecHeader.VP8.InitRTPVideoHeaderVP8();
      rtp->codecHeader.VP8.pictureId = info->codecSpecific.VP8.pictureId;
      rtp->codecHeader.VP8.nonReference = info->codecSpecific.VP8.nonReference;
      rtp->codecHeader.VP8.temporalIdx = info->codecSpecific.VP8.temporalIdx;
      rtp->codecHeader.VP8.layerSync = info->codecSpecific.VP8.layerSync;
      rtp->codecHeader.VP8.tl0PicIdx = info->codecSpecific.VP8.tl0PicIdx;
      rtp->codecHeader.VP8.keyIdx = info->codecSpecific.VP8.keyIdx;
      rtp->simulcastIdx = info->codecSpecific.VP8.simulcastIdx;
      return;
    }
    case kVideoCodecVP9: {
      rtp->codec = kRtpVideoVp9;
      rtp->codecHeader.VP9.InitRTPVideoHeaderVP9();
      rtp->codecHeader.VP9.inter_pic_predicted =
          info->codecSpecific.VP9.inter_pic_predicted;
      rtp->codecHeader.VP9.flexible_mode =
          info->codecSpecific.VP9.flexible_mode;
      rtp->codecHeader.VP9.ss_data_available =
          info->codecSpecific.VP9.ss_data_available;
      rtp->codecHeader.VP9.picture_id = info->codecSpecific.VP9.picture_id;
      rtp->codecHeader.VP9.tl0_pic_idx = info->codecSpecific.VP9.tl0_pic_idx;
      rtp->codecHeader.VP9.temporal_idx = info->codecSpecific.VP9.temporal_idx;
      rtp->codecHeader.VP9.spatial_idx = info->codecSpecific.VP9.spatial_idx;
      rtp->codecHeader.VP9.temporal_up_switch =
          info->codecSpecific.VP9.temporal_up_switch;
      rtp->codecHeader.VP9.inter_layer_predicted =
          info->codecSpecific.VP9.inter_layer_predicted;
      rtp->codecHeader.VP9.gof_idx = info->codecSpecific.VP9.gof_idx;
      rtp->codecHeader.VP9.num_spatial_layers =
          info->codecSpecific.VP9.num_spatial_layers;

      if (info->codecSpecific.VP9.ss_data_available) {
        rtp->codecHeader.VP9.spatial_layer_resolution_present =
            info->codecSpecific.VP9.spatial_layer_resolution_present;
        if (info->codecSpecific.VP9.spatial_layer_resolution_present) {
          for (size_t i = 0; i < info->codecSpecific.VP9.num_spatial_layers;
               ++i) {
            rtp->codecHeader.VP9.width[i] = info->codecSpecific.VP9.width[i];
            rtp->codecHeader.VP9.height[i] = info->codecSpecific.VP9.height[i];
          }
        }
        rtp->codecHeader.VP9.gof.CopyGofInfoVP9(info->codecSpecific.VP9.gof);
      }

      rtp->codecHeader.VP9.num_ref_pics = info->codecSpecific.VP9.num_ref_pics;
      for (int i = 0; i < info->codecSpecific.VP9.num_ref_pics; ++i)
        rtp->codecHeader.VP9.pid_diff[i] = info->codecSpecific.VP9.p_diff[i];
      return;
    }
    case kVideoCodecH264:
      rtp->codec = kRtpVideoH264;
      return;
    case kVideoCodecGeneric:
      rtp->codec = kRtpVideoGeneric;
      rtp->simulcastIdx = info->codecSpecific.genericCodec.simulcast_idx;
      return;
    default:
      return;
  }
}
}  // namespace

// #define DEBUG_ENCODER_BIT_STREAM
=======
>>>>>>> d52bef7d

VCMGenericEncoder::VCMGenericEncoder(
    VideoEncoder* encoder,
    VCMEncodedFrameCallback* encoded_frame_callback,
    bool internal_source)
    : encoder_(encoder),
      vcm_encoded_frame_callback_(encoded_frame_callback),
      internal_source_(internal_source),
      encoder_params_({0, 0, 0, 0}),
      is_screenshare_(false) {}

VCMGenericEncoder::~VCMGenericEncoder() {}

int32_t VCMGenericEncoder::Release() {
  RTC_DCHECK_RUNS_SERIALIZED(&race_checker_);
  TRACE_EVENT0("webrtc", "VCMGenericEncoder::Release");
  return encoder_->Release();
}

int32_t VCMGenericEncoder::InitEncode(const VideoCodec* settings,
                                      int32_t number_of_cores,
                                      size_t max_payload_size) {
  RTC_DCHECK_RUNS_SERIALIZED(&race_checker_);
  TRACE_EVENT0("webrtc", "VCMGenericEncoder::InitEncode");
  is_screenshare_ = settings->mode == VideoCodecMode::kScreensharing;
  if (encoder_->InitEncode(settings, number_of_cores, max_payload_size) != 0) {
    LOG(LS_ERROR) << "Failed to initialize the encoder associated with "
                     "payload name: "
                  << settings->plName;
    return -1;
  }
  encoder_->RegisterEncodeCompleteCallback(vcm_encoded_frame_callback_);
  return 0;
}

int32_t VCMGenericEncoder::Encode(const VideoFrame& frame,
                                  const CodecSpecificInfo* codec_specific,
                                  const std::vector<FrameType>& frame_types) {
  RTC_DCHECK_RUNS_SERIALIZED(&race_checker_);
  TRACE_EVENT1("webrtc", "VCMGenericEncoder::Encode", "timestamp",
               frame.timestamp());

  for (FrameType frame_type : frame_types)
    RTC_DCHECK(frame_type == kVideoFrameKey || frame_type == kVideoFrameDelta);

  int32_t result = encoder_->Encode(frame, codec_specific, &frame_types);

  if (is_screenshare_ &&
      result == WEBRTC_VIDEO_CODEC_TARGET_BITRATE_OVERSHOOT) {
    // Target bitrate exceeded, encoder state has been reset - try again.
    return encoder_->Encode(frame, codec_specific, &frame_types);
  }

  return result;
}

void VCMGenericEncoder::SetEncoderParameters(const EncoderParameters& params) {
  RTC_DCHECK_RUNS_SERIALIZED(&race_checker_);
  bool channel_parameters_have_changed;
  bool rates_have_changed;
  {
    rtc::CritScope lock(&params_lock_);
    channel_parameters_have_changed =
        params.loss_rate != encoder_params_.loss_rate ||
        params.rtt != encoder_params_.rtt;
    rates_have_changed =
        params.target_bitrate != encoder_params_.target_bitrate ||
        params.input_frame_rate != encoder_params_.input_frame_rate;
    encoder_params_ = params;
  }
  if (channel_parameters_have_changed)
    encoder_->SetChannelParameters(params.loss_rate, params.rtt);
  if (rates_have_changed) {
    uint32_t target_bitrate_kbps = (params.target_bitrate + 500) / 1000;
    encoder_->SetRates(target_bitrate_kbps, params.input_frame_rate);
  }
}

EncoderParameters VCMGenericEncoder::GetEncoderParameters() const {
  rtc::CritScope lock(&params_lock_);
  return encoder_params_;
}

int32_t VCMGenericEncoder::SetPeriodicKeyFrames(bool enable) {
  RTC_DCHECK_RUNS_SERIALIZED(&race_checker_);
  return encoder_->SetPeriodicKeyFrames(enable);
}

int32_t VCMGenericEncoder::RequestFrame(
    const std::vector<FrameType>& frame_types) {
  RTC_DCHECK_RUNS_SERIALIZED(&race_checker_);
  VideoFrame image;
  return encoder_->Encode(image, NULL, &frame_types);
}

bool VCMGenericEncoder::InternalSource() const {
  return internal_source_;
}

<<<<<<< HEAD
void VCMGenericEncoder::OnDroppedFrame(uint32_t timestamp) {
  encoder_->OnDroppedFrame(timestamp);
=======
void VCMGenericEncoder::OnDroppedFrame() {
  RTC_DCHECK_RUNS_SERIALIZED(&race_checker_);
  encoder_->OnDroppedFrame();
>>>>>>> d52bef7d
}

bool VCMGenericEncoder::SupportsNativeHandle() const {
  RTC_DCHECK_RUNS_SERIALIZED(&race_checker_);
  return encoder_->SupportsNativeHandle();
}

VCMEncodedFrameCallback::VCMEncodedFrameCallback(
    EncodedImageCallback* post_encode_callback,
    media_optimization::MediaOptimization* media_opt)
    : internal_source_(false),
      post_encode_callback_(post_encode_callback),
      media_opt_(media_opt) {}

VCMEncodedFrameCallback::~VCMEncodedFrameCallback() {}

EncodedImageCallback::Result VCMEncodedFrameCallback::OnEncodedImage(
    const EncodedImage& encoded_image,
    const CodecSpecificInfo* codec_specific,
    const RTPFragmentationHeader* fragmentation_header) {
  TRACE_EVENT_INSTANT1("webrtc", "VCMEncodedFrameCallback::Encoded",
                       "timestamp", encoded_image._timeStamp);
  Result result = post_encode_callback_->OnEncodedImage(
      encoded_image, codec_specific, fragmentation_header);
  if (result.error != Result::OK)
    return result;

  if (media_opt_) {
    media_opt_->UpdateWithEncodedData(encoded_image);
    if (internal_source_) {
      // Signal to encoder to drop next frame.
      result.drop_next_frame = media_opt_->DropFrame();
    }
  }
  return result;
}

}  // namespace webrtc<|MERGE_RESOLUTION|>--- conflicted
+++ resolved
@@ -21,80 +21,6 @@
 #include "webrtc/system_wrappers/include/critical_section_wrapper.h"
 
 namespace webrtc {
-<<<<<<< HEAD
-namespace {
-// Map information from info into rtp. If no relevant information is found
-// in info, rtp is set to NULL.
-void CopyCodecSpecific(const CodecSpecificInfo* info, RTPVideoHeader* rtp) {
-  RTC_DCHECK(info);
-  switch (info->codecType) {
-    case kVideoCodecVP8: {
-      rtp->codec = kRtpVideoVp8;
-      rtp->codecHeader.VP8.InitRTPVideoHeaderVP8();
-      rtp->codecHeader.VP8.pictureId = info->codecSpecific.VP8.pictureId;
-      rtp->codecHeader.VP8.nonReference = info->codecSpecific.VP8.nonReference;
-      rtp->codecHeader.VP8.temporalIdx = info->codecSpecific.VP8.temporalIdx;
-      rtp->codecHeader.VP8.layerSync = info->codecSpecific.VP8.layerSync;
-      rtp->codecHeader.VP8.tl0PicIdx = info->codecSpecific.VP8.tl0PicIdx;
-      rtp->codecHeader.VP8.keyIdx = info->codecSpecific.VP8.keyIdx;
-      rtp->simulcastIdx = info->codecSpecific.VP8.simulcastIdx;
-      return;
-    }
-    case kVideoCodecVP9: {
-      rtp->codec = kRtpVideoVp9;
-      rtp->codecHeader.VP9.InitRTPVideoHeaderVP9();
-      rtp->codecHeader.VP9.inter_pic_predicted =
-          info->codecSpecific.VP9.inter_pic_predicted;
-      rtp->codecHeader.VP9.flexible_mode =
-          info->codecSpecific.VP9.flexible_mode;
-      rtp->codecHeader.VP9.ss_data_available =
-          info->codecSpecific.VP9.ss_data_available;
-      rtp->codecHeader.VP9.picture_id = info->codecSpecific.VP9.picture_id;
-      rtp->codecHeader.VP9.tl0_pic_idx = info->codecSpecific.VP9.tl0_pic_idx;
-      rtp->codecHeader.VP9.temporal_idx = info->codecSpecific.VP9.temporal_idx;
-      rtp->codecHeader.VP9.spatial_idx = info->codecSpecific.VP9.spatial_idx;
-      rtp->codecHeader.VP9.temporal_up_switch =
-          info->codecSpecific.VP9.temporal_up_switch;
-      rtp->codecHeader.VP9.inter_layer_predicted =
-          info->codecSpecific.VP9.inter_layer_predicted;
-      rtp->codecHeader.VP9.gof_idx = info->codecSpecific.VP9.gof_idx;
-      rtp->codecHeader.VP9.num_spatial_layers =
-          info->codecSpecific.VP9.num_spatial_layers;
-
-      if (info->codecSpecific.VP9.ss_data_available) {
-        rtp->codecHeader.VP9.spatial_layer_resolution_present =
-            info->codecSpecific.VP9.spatial_layer_resolution_present;
-        if (info->codecSpecific.VP9.spatial_layer_resolution_present) {
-          for (size_t i = 0; i < info->codecSpecific.VP9.num_spatial_layers;
-               ++i) {
-            rtp->codecHeader.VP9.width[i] = info->codecSpecific.VP9.width[i];
-            rtp->codecHeader.VP9.height[i] = info->codecSpecific.VP9.height[i];
-          }
-        }
-        rtp->codecHeader.VP9.gof.CopyGofInfoVP9(info->codecSpecific.VP9.gof);
-      }
-
-      rtp->codecHeader.VP9.num_ref_pics = info->codecSpecific.VP9.num_ref_pics;
-      for (int i = 0; i < info->codecSpecific.VP9.num_ref_pics; ++i)
-        rtp->codecHeader.VP9.pid_diff[i] = info->codecSpecific.VP9.p_diff[i];
-      return;
-    }
-    case kVideoCodecH264:
-      rtp->codec = kRtpVideoH264;
-      return;
-    case kVideoCodecGeneric:
-      rtp->codec = kRtpVideoGeneric;
-      rtp->simulcastIdx = info->codecSpecific.genericCodec.simulcast_idx;
-      return;
-    default:
-      return;
-  }
-}
-}  // namespace
-
-// #define DEBUG_ENCODER_BIT_STREAM
-=======
->>>>>>> d52bef7d
 
 VCMGenericEncoder::VCMGenericEncoder(
     VideoEncoder* encoder,
@@ -194,14 +120,9 @@
   return internal_source_;
 }
 
-<<<<<<< HEAD
 void VCMGenericEncoder::OnDroppedFrame(uint32_t timestamp) {
-  encoder_->OnDroppedFrame(timestamp);
-=======
-void VCMGenericEncoder::OnDroppedFrame() {
   RTC_DCHECK_RUNS_SERIALIZED(&race_checker_);
-  encoder_->OnDroppedFrame();
->>>>>>> d52bef7d
+  encoder_->OnDroppedFrame(uint32_t timestamp);
 }
 
 bool VCMGenericEncoder::SupportsNativeHandle() const {
