--- conflicted
+++ resolved
@@ -77,13 +77,7 @@
   int32_t SetPeriodicKeyFrames(bool enable);
   int32_t RequestFrame(const std::vector<FrameType>& frame_types);
   bool InternalSource() const;
-<<<<<<< HEAD
-
   void OnDroppedFrame(uint32_t timestamp);
-
-=======
-  void OnDroppedFrame();
->>>>>>> d52bef7d
   bool SupportsNativeHandle() const;
 
  private:
