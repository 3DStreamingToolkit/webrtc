/*
 *  Copyright (c) 2011 The WebRTC project authors. All Rights Reserved.
 *
 *  Use of this source code is governed by a BSD-style license
 *  that can be found in the LICENSE file in the root of the source
 *  tree. An additional intellectual property rights grant can be found
 *  in the file PATENTS.  All contributing project authors may
 *  be found in the AUTHORS file in the root of the source tree.
 */

#ifndef WEBRTC_MODULES_VIDEO_CODING_TIMING_H_
#define WEBRTC_MODULES_VIDEO_CODING_TIMING_H_

#include <memory>

#include "webrtc/base/thread_annotations.h"
#include "webrtc/modules/video_coding/codec_timer.h"
#include "webrtc/system_wrappers/include/critical_section_wrapper.h"
#include "webrtc/typedefs.h"

namespace webrtc {

class Clock;
class TimestampExtrapolator;

class VCMTiming {
 public:
  // The primary timing component should be passed
  // if this is the dual timing component.
  explicit VCMTiming(Clock* clock, VCMTiming* master_timing = NULL);
  virtual ~VCMTiming();

  // Resets the timing to the initial state.
  void Reset();
  void ResetDecodeTime();

  // Set the amount of time needed to render an image. Defaults to 10 ms.
  void set_render_delay(int render_delay_ms);

  // Set the minimum time the video must be delayed on the receiver to
  // get the desired jitter buffer level.
  void SetJitterDelay(int required_delay_ms);

  // Set the minimum playout delay from capture to render in ms.
  void set_min_playout_delay(int min_playout_delay_ms);

  // Returns the minimum playout delay from capture to render in ms.
  int min_playout_delay();

  // Set the maximum playout delay from capture to render in ms.
  void set_max_playout_delay(int max_playout_delay_ms);

  // Returns the maximum playout delay from capture to render in ms.
  int max_playout_delay();

  // Increases or decreases the current delay to get closer to the target delay.
  // Calculates how long it has been since the previous call to this function,
  // and increases/decreases the delay in proportion to the time difference.
  void UpdateCurrentDelay(uint32_t frame_timestamp);

  // Increases or decreases the current delay to get closer to the target delay.
  // Given the actual decode time in ms and the render time in ms for a frame,
  // this function calculates how late the frame is and increases the delay
  // accordingly.
  void UpdateCurrentDelay(int64_t render_time_ms,
                          int64_t actual_decode_time_ms);

  // Stops the decoder timer, should be called when the decoder returns a frame
  // or when the decoded frame callback is called.
  int32_t StopDecodeTimer(uint32_t time_stamp,
                          int32_t decode_time_ms,
                          int64_t now_ms,
#ifdef WINRT
                          int current_endtoend_delay_ms,
#endif // WINRT
                          int64_t render_time_ms);

  // Used to report that a frame is passed to decoding. Updates the timestamp
  // filter which is used to map between timestamps and receiver system time.
  void IncomingTimestamp(uint32_t time_stamp, int64_t last_packet_time_ms);
  // Returns the receiver system time when the frame with timestamp
  // frame_timestamp should be rendered, assuming that the system time currently
  // is now_ms.
  virtual int64_t RenderTimeMs(uint32_t frame_timestamp, int64_t now_ms) const;

  // Returns the maximum time in ms that we can wait for a frame to become
  // complete before we must pass it to the decoder.
  virtual uint32_t MaxWaitingTime(int64_t render_time_ms, int64_t now_ms) const;

  // Returns the current target delay which is required delay + decode time +
  // render delay.
  int TargetVideoDelay() const;

  // Calculates whether or not there is enough time to decode a frame given a
  // certain amount of processing time.
  bool EnoughTimeToDecode(uint32_t available_processing_time_ms) const;

<<<<<<< HEAD
  // Return current timing information.
  void GetTimings(int* decode_ms,
                  int* max_decode_ms,
                  int* current_delay_ms,
                  int* target_delay_ms,
                  int* jitter_buffer_ms,
                  int* min_playout_delay_ms,
#ifdef WINRT
                  int* current_endtoend_delay_ms,
#endif // WINRT
                  int* render_delay_ms) const;
=======
  // Return current timing information. Returns true if the first frame has been
  // decoded, false otherwise.
  virtual bool GetTimings(int* decode_ms,
                          int* max_decode_ms,
                          int* current_delay_ms,
                          int* target_delay_ms,
                          int* jitter_buffer_ms,
                          int* min_playout_delay_ms,
                          int* render_delay_ms) const;
>>>>>>> 6c9caaad

  enum { kDefaultRenderDelayMs = 10 };
  enum { kDelayMaxChangeMsPerS = 100 };

 protected:
  int RequiredDecodeTimeMs() const EXCLUSIVE_LOCKS_REQUIRED(crit_sect_);
  int64_t RenderTimeMsInternal(uint32_t frame_timestamp, int64_t now_ms) const
      EXCLUSIVE_LOCKS_REQUIRED(crit_sect_);
  int TargetDelayInternal() const EXCLUSIVE_LOCKS_REQUIRED(crit_sect_);

 private:
  void UpdateHistograms() const;

  CriticalSectionWrapper* crit_sect_;
  Clock* const clock_;
  bool master_ GUARDED_BY(crit_sect_);
  TimestampExtrapolator* ts_extrapolator_ GUARDED_BY(crit_sect_);
  std::unique_ptr<VCMCodecTimer> codec_timer_ GUARDED_BY(crit_sect_);
  int render_delay_ms_ GUARDED_BY(crit_sect_);
  // Best-effort playout delay range for frames from capture to render.
  // The receiver tries to keep the delay between |min_playout_delay_ms_|
  // and |max_playout_delay_ms_| taking the network jitter into account.
  // A special case is where min_playout_delay_ms_ = max_playout_delay_ms_ = 0,
  // in which case the receiver tries to play the frames as they arrive.
  int min_playout_delay_ms_ GUARDED_BY(crit_sect_);
  int max_playout_delay_ms_ GUARDED_BY(crit_sect_);
  int jitter_delay_ms_ GUARDED_BY(crit_sect_);
  int current_delay_ms_ GUARDED_BY(crit_sect_);
#ifdef WINRT
  int current_endtoend_delay_ms_ GUARDED_BY(crit_sect_);
#endif // WINRT
  int last_decode_ms_ GUARDED_BY(crit_sect_);
  uint32_t prev_frame_timestamp_ GUARDED_BY(crit_sect_);

  // Statistics.
  size_t num_decoded_frames_ GUARDED_BY(crit_sect_);
  size_t num_delayed_decoded_frames_ GUARDED_BY(crit_sect_);
  int64_t first_decoded_frame_ms_ GUARDED_BY(crit_sect_);
  uint64_t sum_missed_render_deadline_ms_ GUARDED_BY(crit_sect_);
};
}  // namespace webrtc

#endif  // WEBRTC_MODULES_VIDEO_CODING_TIMING_H_<|MERGE_RESOLUTION|>--- conflicted
+++ resolved
@@ -70,9 +70,6 @@
   int32_t StopDecodeTimer(uint32_t time_stamp,
                           int32_t decode_time_ms,
                           int64_t now_ms,
-#ifdef WINRT
-                          int current_endtoend_delay_ms,
-#endif // WINRT
                           int64_t render_time_ms);
 
   // Used to report that a frame is passed to decoding. Updates the timestamp
@@ -95,19 +92,6 @@
   // certain amount of processing time.
   bool EnoughTimeToDecode(uint32_t available_processing_time_ms) const;
 
-<<<<<<< HEAD
-  // Return current timing information.
-  void GetTimings(int* decode_ms,
-                  int* max_decode_ms,
-                  int* current_delay_ms,
-                  int* target_delay_ms,
-                  int* jitter_buffer_ms,
-                  int* min_playout_delay_ms,
-#ifdef WINRT
-                  int* current_endtoend_delay_ms,
-#endif // WINRT
-                  int* render_delay_ms) const;
-=======
   // Return current timing information. Returns true if the first frame has been
   // decoded, false otherwise.
   virtual bool GetTimings(int* decode_ms,
@@ -117,7 +101,6 @@
                           int* jitter_buffer_ms,
                           int* min_playout_delay_ms,
                           int* render_delay_ms) const;
->>>>>>> 6c9caaad
 
   enum { kDefaultRenderDelayMs = 10 };
   enum { kDelayMaxChangeMsPerS = 100 };
@@ -146,9 +129,6 @@
   int max_playout_delay_ms_ GUARDED_BY(crit_sect_);
   int jitter_delay_ms_ GUARDED_BY(crit_sect_);
   int current_delay_ms_ GUARDED_BY(crit_sect_);
-#ifdef WINRT
-  int current_endtoend_delay_ms_ GUARDED_BY(crit_sect_);
-#endif // WINRT
   int last_decode_ms_ GUARDED_BY(crit_sect_);
   uint32_t prev_frame_timestamp_ GUARDED_BY(crit_sect_);
 
