/*
 *  Copyright (c) 2014 The WebRTC project authors. All Rights Reserved.
 *
 *  Use of this source code is governed by a BSD-style license
 *  that can be found in the LICENSE file in the root of the source
 *  tree. An additional intellectual property rights grant can be found
 *  in the file PATENTS.  All contributing project authors may
 *  be found in the AUTHORS file in the root of the source tree.
 */

#include "webrtc/modules/video_coding/utility/quality_scaler.h"

namespace webrtc {

<<<<<<< HEAD
static const int kMinFps = 10;
static const int kMeasureSeconds = 15;
=======
namespace {
static const int kMinFps = 5;
// Threshold constant used until first downscale (to permit fast rampup).
static const int kMeasureSecondsFastUpscale = 2;
static const int kMeasureSecondsUpscale = 5;
static const int kMeasureSecondsDownscale = 5;
>>>>>>> d52bef7d
static const int kFramedropPercentThreshold = 60;
// Min width/height to downscale to, set to not go below QVGA, but with some
// margin to permit "almost-QVGA" resolutions, such as QCIF.
static const int kMinDownscaleDimension = 140;
// Initial resolutions corresponding to a bitrate. Aa bit above their actual
// values to permit near-VGA and near-QVGA resolutions to use the same
// mechanism.
static const int kVgaBitrateThresholdKbps = 500;
static const int kVgaNumPixels = 700 * 500;  // 640x480
static const int kQvgaBitrateThresholdKbps = 250;
static const int kQvgaNumPixels = 400 * 300;  // 320x240
}  // namespace

// QP thresholds are chosen to be high enough to be hit in practice when quality
// is good, but also low enough to not cause a flip-flop behavior (e.g. going up
// in resolution shouldn't give so bad quality that we should go back down).

const int QualityScaler::kLowVp8QpThreshold = 29;
const int QualityScaler::kBadVp8QpThreshold = 95;

#if defined(WEBRTC_IOS)
const int QualityScaler::kLowH264QpThreshold = 32;
const int QualityScaler::kBadH264QpThreshold = 42;
#else
const int QualityScaler::kLowH264QpThreshold = 24;
const int QualityScaler::kBadH264QpThreshold = 37;
#endif

QualityScaler::QualityScaler() : low_qp_threshold_(-1) {}

void QualityScaler::Init(int low_qp_threshold,
                         int high_qp_threshold,
                         int initial_bitrate_kbps,
                         int width,
                         int height,
                         int fps) {
  ClearSamples();
  low_qp_threshold_ = low_qp_threshold;
  high_qp_threshold_ = high_qp_threshold;
  downscale_shift_ = 0;
  // Use a faster window for upscaling initially (but be more graceful later).
  // This enables faster initial rampups without risking strong up-down
  // behavior later.
  measure_seconds_upscale_ = kMeasureSecondsFastUpscale;
  const int init_width = width;
  const int init_height = height;
  if (initial_bitrate_kbps > 0) {
    int init_num_pixels = width * height;
    if (initial_bitrate_kbps < kVgaBitrateThresholdKbps)
      init_num_pixels = kVgaNumPixels;
    if (initial_bitrate_kbps < kQvgaBitrateThresholdKbps)
      init_num_pixels = kQvgaNumPixels;
    while (width * height > init_num_pixels) {
      ++downscale_shift_;
      width /= 2;
      height /= 2;
    }
  }

  // Zero out width/height so they can be checked against inside
  // UpdateTargetResolution.
  res_.width = res_.height = 0;
  UpdateTargetResolution(init_width, init_height);
  ReportFramerate(fps);
}

// Report framerate(fps) to estimate # of samples.
void QualityScaler::ReportFramerate(int framerate) {
  framerate_ = framerate;
  UpdateSampleCounts();
}

void QualityScaler::ReportQP(int qp) {
  framedrop_percent_.AddSample(0);
  average_qp_downscale_.AddSample(qp);
  average_qp_upscale_.AddSample(qp);
}

void QualityScaler::ReportDroppedFrame() {
  framedrop_percent_.AddSample(100);
}

void QualityScaler::OnEncodeFrame(int width, int height) {
  // Should be set through InitEncode -> Should be set by now.
  RTC_DCHECK_GE(low_qp_threshold_, 0);
  RTC_DCHECK_GT(num_samples_upscale_, 0u);
  RTC_DCHECK_GT(num_samples_downscale_, 0u);

  // Update scale factor.
  int avg_drop = 0;
  int avg_qp = 0;

  if ((framedrop_percent_.GetAverage(num_samples_downscale_, &avg_drop) &&
       avg_drop >= kFramedropPercentThreshold) ||
      (average_qp_downscale_.GetAverage(num_samples_downscale_, &avg_qp) &&
       avg_qp > high_qp_threshold_)) {
    AdjustScale(false);
  } else if (average_qp_upscale_.GetAverage(num_samples_upscale_, &avg_qp) &&
             avg_qp <= low_qp_threshold_) {
    AdjustScale(true);
  }
  UpdateTargetResolution(width, height);
}

QualityScaler::Resolution QualityScaler::GetScaledResolution() const {
  return res_;
}

<<<<<<< HEAD
int QualityScaler::GetTargetFramerate() const {
  return target_framerate_;
}

const VideoFrame& QualityScaler::GetScaledFrame(const VideoFrame& frame, int multipleOf) {
=======
rtc::scoped_refptr<VideoFrameBuffer> QualityScaler::GetScaledBuffer(
    const rtc::scoped_refptr<VideoFrameBuffer>& frame) {
>>>>>>> d52bef7d
  Resolution res = GetScaledResolution();
  int src_width = frame->width();
  int src_height = frame->height();

<<<<<<< HEAD
  scaler_.Set(frame.width(),
              frame.height(),
              res.width - (res.width % multipleOf),
              res.height - (res.height % multipleOf),
              kI420,
              kI420,
              kScaleBox);
  if (scaler_.Scale(frame, &scaled_frame_) != 0)
=======
  if (res.width == src_width && res.height == src_height)
>>>>>>> d52bef7d
    return frame;
  rtc::scoped_refptr<I420Buffer> scaled_buffer =
      pool_.CreateBuffer(res.width, res.height);

  scaled_buffer->ScaleFrom(frame);

  return scaled_buffer;
}

void QualityScaler::UpdateTargetResolution(int frame_width, int frame_height) {
  RTC_DCHECK_GE(downscale_shift_, 0);
  int shifts_performed = 0;
  for (int shift = downscale_shift_;
       shift > 0 && (frame_width / 2 >= kMinDownscaleDimension) &&
       (frame_height / 2 >= kMinDownscaleDimension);
       --shift, ++shifts_performed) {
    frame_width /= 2;
    frame_height /= 2;
  }
  // Clamp to number of shifts actually performed to not be stuck trying to
  // scale way beyond QVGA.
  downscale_shift_ = shifts_performed;
  if (res_.width == frame_width && res_.height == frame_height) {
    // No reset done/needed, using same resolution.
    return;
  }
  res_.width = frame_width;
  res_.height = frame_height;
  ClearSamples();
}

void QualityScaler::ClearSamples() {
  framedrop_percent_.Reset();
  average_qp_downscale_.Reset();
  average_qp_upscale_.Reset();
}

void QualityScaler::UpdateSampleCounts() {
  num_samples_downscale_ = static_cast<size_t>(
      kMeasureSecondsDownscale * (framerate_ < kMinFps ? kMinFps : framerate_));
  num_samples_upscale_ = static_cast<size_t>(
      measure_seconds_upscale_ * (framerate_ < kMinFps ? kMinFps : framerate_));
}

void QualityScaler::AdjustScale(bool up) {
  downscale_shift_ += up ? -1 : 1;
  if (downscale_shift_ < 0)
    downscale_shift_ = 0;
  if (!up) {
    // First downscale hit, start using a slower threshold for going up.
    measure_seconds_upscale_ = kMeasureSecondsUpscale;
    UpdateSampleCounts();
  }
}

}  // namespace webrtc<|MERGE_RESOLUTION|>--- conflicted
+++ resolved
@@ -12,17 +12,12 @@
 
 namespace webrtc {
 
-<<<<<<< HEAD
-static const int kMinFps = 10;
-static const int kMeasureSeconds = 15;
-=======
 namespace {
 static const int kMinFps = 5;
 // Threshold constant used until first downscale (to permit fast rampup).
 static const int kMeasureSecondsFastUpscale = 2;
 static const int kMeasureSecondsUpscale = 5;
 static const int kMeasureSecondsDownscale = 5;
->>>>>>> d52bef7d
 static const int kFramedropPercentThreshold = 60;
 // Min width/height to downscale to, set to not go below QVGA, but with some
 // margin to permit "almost-QVGA" resolutions, such as QCIF.
@@ -131,32 +126,13 @@
   return res_;
 }
 
-<<<<<<< HEAD
-int QualityScaler::GetTargetFramerate() const {
-  return target_framerate_;
-}
-
-const VideoFrame& QualityScaler::GetScaledFrame(const VideoFrame& frame, int multipleOf) {
-=======
 rtc::scoped_refptr<VideoFrameBuffer> QualityScaler::GetScaledBuffer(
     const rtc::scoped_refptr<VideoFrameBuffer>& frame) {
->>>>>>> d52bef7d
   Resolution res = GetScaledResolution();
   int src_width = frame->width();
   int src_height = frame->height();
 
-<<<<<<< HEAD
-  scaler_.Set(frame.width(),
-              frame.height(),
-              res.width - (res.width % multipleOf),
-              res.height - (res.height % multipleOf),
-              kI420,
-              kI420,
-              kScaleBox);
-  if (scaler_.Scale(frame, &scaled_frame_) != 0)
-=======
   if (res.width == src_width && res.height == src_height)
->>>>>>> d52bef7d
     return frame;
   rtc::scoped_refptr<I420Buffer> scaled_buffer =
       pool_.CreateBuffer(res.width, res.height);
