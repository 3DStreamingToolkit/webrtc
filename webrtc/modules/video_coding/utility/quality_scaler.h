/*
 *  Copyright (c) 2014 The WebRTC project authors. All Rights Reserved.
 *
 *  Use of this source code is governed by a BSD-style license
 *  that can be found in the LICENSE file in the root of the source
 *  tree. An additional intellectual property rights grant can be found
 *  in the file PATENTS.  All contributing project authors may
 *  be found in the AUTHORS file in the root of the source tree.
 */

#ifndef WEBRTC_MODULES_VIDEO_CODING_UTILITY_QUALITY_SCALER_H_
#define WEBRTC_MODULES_VIDEO_CODING_UTILITY_QUALITY_SCALER_H_

#include "webrtc/common_video/include/i420_buffer_pool.h"
#include "webrtc/modules/video_coding/utility/moving_average.h"

namespace webrtc {
class QualityScaler {
 public:
  struct Resolution {
    int width;
    int height;
  };

  QualityScaler();
  void Init(int low_qp_threshold,
            int high_qp_threshold,
            int initial_bitrate_kbps,
            int width,
            int height,
            int fps);
  void ReportFramerate(int framerate);
  void ReportQP(int qp);
  void ReportDroppedFrame();
  void OnEncodeFrame(int width, int height);
  Resolution GetScaledResolution() const;
<<<<<<< HEAD
  const VideoFrame& GetScaledFrame(const VideoFrame& frame, int multipleOf = 1);
  int GetTargetFramerate() const;
=======
  rtc::scoped_refptr<VideoFrameBuffer> GetScaledBuffer(
      const rtc::scoped_refptr<VideoFrameBuffer>& frame);
>>>>>>> d52bef7d
  int downscale_shift() const { return downscale_shift_; }

  // QP is obtained from VP8-bitstream for HW, so the QP corresponds to the
  // bitstream range of [0, 127] and not the user-level range of [0,63].
  static const int kLowVp8QpThreshold;
  static const int kBadVp8QpThreshold;

  // H264 QP is in the range [0, 51].
  static const int kLowH264QpThreshold;
  static const int kBadH264QpThreshold;

 private:
  void AdjustScale(bool up);
  void UpdateTargetResolution(int frame_width, int frame_height);
  void ClearSamples();
  void UpdateSampleCounts();

  I420BufferPool pool_;

  size_t num_samples_downscale_;
  size_t num_samples_upscale_;
  int measure_seconds_upscale_;
  MovingAverage<int> average_qp_upscale_;
  MovingAverage<int> average_qp_downscale_;

  int framerate_;
  int low_qp_threshold_;
  int high_qp_threshold_;
  MovingAverage<int> framedrop_percent_;
  Resolution res_;

  int downscale_shift_;
};

}  // namespace webrtc

#endif  // WEBRTC_MODULES_VIDEO_CODING_UTILITY_QUALITY_SCALER_H_<|MERGE_RESOLUTION|>--- conflicted
+++ resolved
@@ -34,13 +34,8 @@
   void ReportDroppedFrame();
   void OnEncodeFrame(int width, int height);
   Resolution GetScaledResolution() const;
-<<<<<<< HEAD
-  const VideoFrame& GetScaledFrame(const VideoFrame& frame, int multipleOf = 1);
-  int GetTargetFramerate() const;
-=======
   rtc::scoped_refptr<VideoFrameBuffer> GetScaledBuffer(
       const rtc::scoped_refptr<VideoFrameBuffer>& frame);
->>>>>>> d52bef7d
   int downscale_shift() const { return downscale_shift_; }
 
   // QP is obtained from VP8-bitstream for HW, so the QP corresponds to the
