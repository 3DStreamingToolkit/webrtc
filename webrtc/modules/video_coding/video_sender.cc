--- conflicted
+++ resolved
@@ -269,16 +269,12 @@
     return VCM_UNINITIALIZED;
   SetEncoderParameters(encoder_params, encoder_has_internal_source);
   if (_mediaOpt.DropFrame()) {
-<<<<<<< HEAD
-    _encoder->OnDroppedFrame(videoFrame.timestamp());
-=======
     LOG(LS_VERBOSE) << "Drop Frame "
                     << "target bitrate " << encoder_params.target_bitrate
                     << " loss rate " << encoder_params.loss_rate << " rtt "
                     << encoder_params.rtt << " input frame rate "
                     << encoder_params.input_frame_rate;
-    _encoder->OnDroppedFrame();
->>>>>>> d52bef7d
+    _encoder->OnDroppedFrame(videoFrame.timestamp());
     return VCM_OK;
   }
   // TODO(pbos): Make sure setting send codec is synchronized with video
