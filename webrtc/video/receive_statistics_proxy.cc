--- conflicted
+++ resolved
@@ -20,7 +20,6 @@
 #include "webrtc/system_wrappers/include/clock.h"
 #include "webrtc/system_wrappers/include/field_trial.h"
 #include "webrtc/system_wrappers/include/metrics.h"
-#include "webrtc/base/trace_event.h"
 
 namespace webrtc {
 namespace {
@@ -353,19 +352,6 @@
     QualitySample();
 }
 
-<<<<<<< HEAD
-void ReceiveStatisticsProxy::OnDecoderTiming(int decode_ms,
-                                             int max_decode_ms,
-                                             int current_delay_ms,
-                                             int target_delay_ms,
-                                             int jitter_buffer_ms,
-                                             int min_playout_delay_ms,
-#ifdef WINRT
-                                             int current_endtoend_delay_ms,
-#endif
-                                             int render_delay_ms,
-                                             int64_t rtt_ms) {
-=======
 void ReceiveStatisticsProxy::OnFrameBufferTimingsUpdated(
     int decode_ms,
     int max_decode_ms,
@@ -374,7 +360,6 @@
     int jitter_buffer_ms,
     int min_playout_delay_ms,
     int render_delay_ms) {
->>>>>>> 6c9caaad
   rtc::CritScope lock(&crit_);
   stats_.decode_ms = decode_ms;
   stats_.max_decode_ms = max_decode_ms;
@@ -382,9 +367,6 @@
   stats_.target_delay_ms = target_delay_ms;
   stats_.jitter_buffer_ms = jitter_buffer_ms;
   stats_.min_playout_delay_ms = min_playout_delay_ms;
-#ifdef WINRT
-  stats_.current_endtoend_delay_ms = current_endtoend_delay_ms;
-#endif
   stats_.render_delay_ms = render_delay_ms;
   decode_time_counter_.Add(decode_ms);
   jitter_buffer_delay_counter_.Add(jitter_buffer_ms);
@@ -476,18 +458,11 @@
   stats_.decode_frame_rate = decode_fps_estimator_.Rate(now).value_or(0);
 }
 
-<<<<<<< HEAD
-void ReceiveStatisticsProxy::OnRenderedFrame(int width, int height) {
-  // Commented out because h264 encoded frames may not have dimensions.
-  //RTC_DCHECK_GT(width, 0);
-  //RTC_DCHECK_GT(height, 0);
-=======
 void ReceiveStatisticsProxy::OnRenderedFrame(const VideoFrame& frame) {
   int width = frame.width();
   int height = frame.height();
   RTC_DCHECK_GT(width, 0);
   RTC_DCHECK_GT(height, 0);
->>>>>>> 6c9caaad
   uint64_t now = clock_->TimeInMilliseconds();
 
   rtc::CritScope lock(&crit_);
@@ -500,22 +475,12 @@
   render_height_counter_.Add(height);
   render_fps_tracker_.AddSamples(1);
   render_pixel_tracker_.AddSamples(sqrt(width * height));
-<<<<<<< HEAD
-#ifdef WINRT
-  TRACE_COUNTER1("webrtc", "RcvStreamFrameWidth", width);
-  TRACE_COUNTER1("webrtc", "RcvStreamFrameHeight", height);
-
-  int32 frameRate = stats_.render_frame_rate;
-  TRACE_COUNTER1("webrtc", "RcvStreamFramerate", frameRate);
-#endif
-=======
 
   if (frame.ntp_time_ms() > 0) {
     int64_t delay_ms = clock_->CurrentNtpInMilliseconds() - frame.ntp_time_ms();
     if (delay_ms >= 0)
       e2e_delay_counter_.Add(delay_ms);
   }
->>>>>>> 6c9caaad
 }
 
 void ReceiveStatisticsProxy::OnSyncOffsetUpdated(int64_t sync_offset_ms,
