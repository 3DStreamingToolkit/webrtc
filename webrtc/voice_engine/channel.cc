/*
 *  Copyright (c) 2012 The WebRTC project authors. All Rights Reserved.
 *
 *  Use of this source code is governed by a BSD-style license
 *  that can be found in the LICENSE file in the root of the source
 *  tree. An additional intellectual property rights grant can be found
 *  in the file PATENTS.  All contributing project authors may
 *  be found in the AUTHORS file in the root of the source tree.
 */

#include "webrtc/voice_engine/channel.h"

#include <algorithm>
#include <utility>

#include "webrtc/audio/utility/audio_frame_operations.h"
#include "webrtc/base/array_view.h"
#include "webrtc/base/checks.h"
#include "webrtc/base/criticalsection.h"
#include "webrtc/base/format_macros.h"
#include "webrtc/base/logging.h"
#include "webrtc/base/rate_limiter.h"
#include "webrtc/base/thread_checker.h"
#include "webrtc/base/timeutils.h"
<<<<<<< HEAD
#include "webrtc/base/trace_event.h"
#include "webrtc/call/rtc_event_log.h"
#include "webrtc/common.h"
=======
>>>>>>> 6c9caaad
#include "webrtc/config.h"
#include "webrtc/logging/rtc_event_log/rtc_event_log.h"
#include "webrtc/modules/audio_coding/codecs/audio_format_conversion.h"
#include "webrtc/modules/audio_device/include/audio_device.h"
#include "webrtc/modules/audio_processing/include/audio_processing.h"
#include "webrtc/modules/include/module_common_types.h"
#include "webrtc/modules/pacing/packet_router.h"
#include "webrtc/modules/rtp_rtcp/include/receive_statistics.h"
#include "webrtc/modules/rtp_rtcp/include/rtp_payload_registry.h"
#include "webrtc/modules/rtp_rtcp/include/rtp_receiver.h"
#include "webrtc/modules/rtp_rtcp/source/rtp_packet_received.h"
#include "webrtc/modules/rtp_rtcp/source/rtp_receiver_strategy.h"
#include "webrtc/modules/utility/include/process_thread.h"
#include "webrtc/system_wrappers/include/trace.h"
#include "webrtc/voice_engine/include/voe_rtp_rtcp.h"
#include "webrtc/voice_engine/output_mixer.h"
#include "webrtc/voice_engine/statistics.h"
#include "webrtc/voice_engine/transmit_mixer.h"
#include "webrtc/voice_engine/utility.h"

namespace webrtc {
namespace voe {

namespace {

constexpr int64_t kMaxRetransmissionWindowMs = 1000;
constexpr int64_t kMinRetransmissionWindowMs = 30;

}  // namespace

const int kTelephoneEventAttenuationdB = 10;

class RtcEventLogProxy final : public webrtc::RtcEventLog {
 public:
  RtcEventLogProxy() : event_log_(nullptr) {}

  bool StartLogging(const std::string& file_name,
                    int64_t max_size_bytes) override {
    RTC_NOTREACHED();
    return false;
  }

  bool StartLogging(rtc::PlatformFile log_file,
                    int64_t max_size_bytes) override {
    RTC_NOTREACHED();
    return false;
  }

  void StopLogging() override { RTC_NOTREACHED(); }

  void LogVideoReceiveStreamConfig(
      const webrtc::VideoReceiveStream::Config& config) override {
    rtc::CritScope lock(&crit_);
    if (event_log_) {
      event_log_->LogVideoReceiveStreamConfig(config);
    }
  }

  void LogVideoSendStreamConfig(
      const webrtc::VideoSendStream::Config& config) override {
    rtc::CritScope lock(&crit_);
    if (event_log_) {
      event_log_->LogVideoSendStreamConfig(config);
    }
  }

  void LogAudioReceiveStreamConfig(
      const webrtc::AudioReceiveStream::Config& config) override {
    rtc::CritScope lock(&crit_);
    if (event_log_) {
      event_log_->LogAudioReceiveStreamConfig(config);
    }
  }

  void LogAudioSendStreamConfig(
      const webrtc::AudioSendStream::Config& config) override {
    rtc::CritScope lock(&crit_);
    if (event_log_) {
      event_log_->LogAudioSendStreamConfig(config);
    }
  }

  void LogRtpHeader(webrtc::PacketDirection direction,
                    webrtc::MediaType media_type,
                    const uint8_t* header,
                    size_t packet_length) override {
    LogRtpHeader(direction, media_type, header, packet_length,
                 PacedPacketInfo::kNotAProbe);
  }

  void LogRtpHeader(webrtc::PacketDirection direction,
                    webrtc::MediaType media_type,
                    const uint8_t* header,
                    size_t packet_length,
                    int probe_cluster_id) override {
    rtc::CritScope lock(&crit_);
    if (event_log_) {
      event_log_->LogRtpHeader(direction, media_type, header, packet_length,
                               probe_cluster_id);
    }
  }

  void LogRtcpPacket(webrtc::PacketDirection direction,
                     webrtc::MediaType media_type,
                     const uint8_t* packet,
                     size_t length) override {
    rtc::CritScope lock(&crit_);
    if (event_log_) {
      event_log_->LogRtcpPacket(direction, media_type, packet, length);
    }
  }

  void LogAudioPlayout(uint32_t ssrc) override {
    rtc::CritScope lock(&crit_);
    if (event_log_) {
      event_log_->LogAudioPlayout(ssrc);
    }
  }

  void LogLossBasedBweUpdate(int32_t bitrate_bps,
                             uint8_t fraction_loss,
                             int32_t total_packets) override {
    rtc::CritScope lock(&crit_);
    if (event_log_) {
      event_log_->LogLossBasedBweUpdate(bitrate_bps, fraction_loss,
                                        total_packets);
    }
  }

  void LogDelayBasedBweUpdate(int32_t bitrate_bps,
                              BandwidthUsage detector_state) override {
    rtc::CritScope lock(&crit_);
    if (event_log_) {
      event_log_->LogDelayBasedBweUpdate(bitrate_bps, detector_state);
    }
  }

  void LogAudioNetworkAdaptation(
      const AudioNetworkAdaptor::EncoderRuntimeConfig& config) override {
    rtc::CritScope lock(&crit_);
    if (event_log_) {
      event_log_->LogAudioNetworkAdaptation(config);
    }
  }

  void LogProbeClusterCreated(int id,
                              int bitrate_bps,
                              int min_probes,
                              int min_bytes) override {
    rtc::CritScope lock(&crit_);
    if (event_log_) {
      event_log_->LogProbeClusterCreated(id, bitrate_bps, min_probes,
                                         min_bytes);
    }
  };

  void LogProbeResultSuccess(int id, int bitrate_bps) override {
    rtc::CritScope lock(&crit_);
    if (event_log_) {
      event_log_->LogProbeResultSuccess(id, bitrate_bps);
    }
  };

  void LogProbeResultFailure(int id,
                             ProbeFailureReason failure_reason) override {
    rtc::CritScope lock(&crit_);
    if (event_log_) {
      event_log_->LogProbeResultFailure(id, failure_reason);
    }
  };

  void SetEventLog(RtcEventLog* event_log) {
    rtc::CritScope lock(&crit_);
    event_log_ = event_log;
  }

 private:
  rtc::CriticalSection crit_;
  RtcEventLog* event_log_ GUARDED_BY(crit_);
  RTC_DISALLOW_COPY_AND_ASSIGN(RtcEventLogProxy);
};

class RtcpRttStatsProxy final : public RtcpRttStats {
 public:
  RtcpRttStatsProxy() : rtcp_rtt_stats_(nullptr) {}

  void OnRttUpdate(int64_t rtt) override {
    rtc::CritScope lock(&crit_);
    if (rtcp_rtt_stats_)
      rtcp_rtt_stats_->OnRttUpdate(rtt);
  }

  int64_t LastProcessedRtt() const override {
    rtc::CritScope lock(&crit_);
    if (!rtcp_rtt_stats_)
      return 0;
    return rtcp_rtt_stats_->LastProcessedRtt();
  }

  void SetRtcpRttStats(RtcpRttStats* rtcp_rtt_stats) {
    rtc::CritScope lock(&crit_);
    rtcp_rtt_stats_ = rtcp_rtt_stats;
  }

 private:
  rtc::CriticalSection crit_;
  RtcpRttStats* rtcp_rtt_stats_ GUARDED_BY(crit_);
  RTC_DISALLOW_COPY_AND_ASSIGN(RtcpRttStatsProxy);
};

class TransportFeedbackProxy : public TransportFeedbackObserver {
 public:
  TransportFeedbackProxy() : feedback_observer_(nullptr) {
    pacer_thread_.DetachFromThread();
    network_thread_.DetachFromThread();
  }

  void SetTransportFeedbackObserver(
      TransportFeedbackObserver* feedback_observer) {
    RTC_DCHECK(thread_checker_.CalledOnValidThread());
    rtc::CritScope lock(&crit_);
    feedback_observer_ = feedback_observer;
  }

  // Implements TransportFeedbackObserver.
  void AddPacket(uint16_t sequence_number,
                 size_t length,
                 const PacedPacketInfo& pacing_info) override {
    RTC_DCHECK(pacer_thread_.CalledOnValidThread());
    rtc::CritScope lock(&crit_);
    if (feedback_observer_)
      feedback_observer_->AddPacket(sequence_number, length, pacing_info);
  }

  void OnTransportFeedback(const rtcp::TransportFeedback& feedback) override {
    RTC_DCHECK(network_thread_.CalledOnValidThread());
    rtc::CritScope lock(&crit_);
    if (feedback_observer_)
      feedback_observer_->OnTransportFeedback(feedback);
  }
  std::vector<PacketInfo> GetTransportFeedbackVector() const override {
    RTC_NOTREACHED();
    return std::vector<PacketInfo>();
  }

 private:
  rtc::CriticalSection crit_;
  rtc::ThreadChecker thread_checker_;
  rtc::ThreadChecker pacer_thread_;
  rtc::ThreadChecker network_thread_;
  TransportFeedbackObserver* feedback_observer_ GUARDED_BY(&crit_);
};

class TransportSequenceNumberProxy : public TransportSequenceNumberAllocator {
 public:
  TransportSequenceNumberProxy() : seq_num_allocator_(nullptr) {
    pacer_thread_.DetachFromThread();
  }

  void SetSequenceNumberAllocator(
      TransportSequenceNumberAllocator* seq_num_allocator) {
    RTC_DCHECK(thread_checker_.CalledOnValidThread());
    rtc::CritScope lock(&crit_);
    seq_num_allocator_ = seq_num_allocator;
  }

  // Implements TransportSequenceNumberAllocator.
  uint16_t AllocateSequenceNumber() override {
    RTC_DCHECK(pacer_thread_.CalledOnValidThread());
    rtc::CritScope lock(&crit_);
    if (!seq_num_allocator_)
      return 0;
    return seq_num_allocator_->AllocateSequenceNumber();
  }

 private:
  rtc::CriticalSection crit_;
  rtc::ThreadChecker thread_checker_;
  rtc::ThreadChecker pacer_thread_;
  TransportSequenceNumberAllocator* seq_num_allocator_ GUARDED_BY(&crit_);
};

class RtpPacketSenderProxy : public RtpPacketSender {
 public:
  RtpPacketSenderProxy() : rtp_packet_sender_(nullptr) {}

  void SetPacketSender(RtpPacketSender* rtp_packet_sender) {
    RTC_DCHECK(thread_checker_.CalledOnValidThread());
    rtc::CritScope lock(&crit_);
    rtp_packet_sender_ = rtp_packet_sender;
  }

  // Implements RtpPacketSender.
  void InsertPacket(Priority priority,
                    uint32_t ssrc,
                    uint16_t sequence_number,
                    int64_t capture_time_ms,
                    size_t bytes,
                    bool retransmission) override {
    rtc::CritScope lock(&crit_);
    if (rtp_packet_sender_) {
      rtp_packet_sender_->InsertPacket(priority, ssrc, sequence_number,
                                       capture_time_ms, bytes, retransmission);
    }
  }

 private:
  rtc::ThreadChecker thread_checker_;
  rtc::CriticalSection crit_;
  RtpPacketSender* rtp_packet_sender_ GUARDED_BY(&crit_);
};

class VoERtcpObserver : public RtcpBandwidthObserver {
 public:
  explicit VoERtcpObserver(Channel* owner)
      : owner_(owner), bandwidth_observer_(nullptr) {}
  virtual ~VoERtcpObserver() {}

  void SetBandwidthObserver(RtcpBandwidthObserver* bandwidth_observer) {
    rtc::CritScope lock(&crit_);
    bandwidth_observer_ = bandwidth_observer;
  }

  void OnReceivedEstimatedBitrate(uint32_t bitrate) override {
    rtc::CritScope lock(&crit_);
    if (bandwidth_observer_) {
      bandwidth_observer_->OnReceivedEstimatedBitrate(bitrate);
    }
  }

  void OnReceivedRtcpReceiverReport(const ReportBlockList& report_blocks,
                                    int64_t rtt,
                                    int64_t now_ms) override {
    {
      rtc::CritScope lock(&crit_);
      if (bandwidth_observer_) {
        bandwidth_observer_->OnReceivedRtcpReceiverReport(report_blocks, rtt,
                                                          now_ms);
      }
    }
    // TODO(mflodman): Do we need to aggregate reports here or can we jut send
    // what we get? I.e. do we ever get multiple reports bundled into one RTCP
    // report for VoiceEngine?
    if (report_blocks.empty())
      return;

    int fraction_lost_aggregate = 0;
    int total_number_of_packets = 0;

    // If receiving multiple report blocks, calculate the weighted average based
    // on the number of packets a report refers to.
    for (ReportBlockList::const_iterator block_it = report_blocks.begin();
         block_it != report_blocks.end(); ++block_it) {
      // Find the previous extended high sequence number for this remote SSRC,
      // to calculate the number of RTP packets this report refers to. Ignore if
      // we haven't seen this SSRC before.
      std::map<uint32_t, uint32_t>::iterator seq_num_it =
          extended_max_sequence_number_.find(block_it->sourceSSRC);
      int number_of_packets = 0;
      if (seq_num_it != extended_max_sequence_number_.end()) {
        number_of_packets = block_it->extendedHighSeqNum - seq_num_it->second;
      }
      fraction_lost_aggregate += number_of_packets * block_it->fractionLost;
      total_number_of_packets += number_of_packets;

      extended_max_sequence_number_[block_it->sourceSSRC] =
          block_it->extendedHighSeqNum;
    }
    int weighted_fraction_lost = 0;
    if (total_number_of_packets > 0) {
      weighted_fraction_lost =
          (fraction_lost_aggregate + total_number_of_packets / 2) /
          total_number_of_packets;
    }
    owner_->OnIncomingFractionLoss(weighted_fraction_lost);
  }

 private:
  Channel* owner_;
  // Maps remote side ssrc to extended highest sequence number received.
  std::map<uint32_t, uint32_t> extended_max_sequence_number_;
  rtc::CriticalSection crit_;
  RtcpBandwidthObserver* bandwidth_observer_ GUARDED_BY(crit_);
};

int32_t Channel::SendData(FrameType frameType,
                          uint8_t payloadType,
                          uint32_t timeStamp,
                          const uint8_t* payloadData,
                          size_t payloadSize,
                          const RTPFragmentationHeader* fragmentation) {
  WEBRTC_TRACE(kTraceStream, kTraceVoice, VoEId(_instanceId, _channelId),
               "Channel::SendData(frameType=%u, payloadType=%u, timeStamp=%u,"
               " payloadSize=%" PRIuS ", fragmentation=0x%x)",
               frameType, payloadType, timeStamp, payloadSize, fragmentation);

  if (_includeAudioLevelIndication) {
    // Store current audio level in the RTP/RTCP module.
    // The level will be used in combination with voice-activity state
    // (frameType) to add an RTP header extension
    _rtpRtcpModule->SetAudioLevel(rms_level_.Average());
  }

  // Push data from ACM to RTP/RTCP-module to deliver audio frame for
  // packetization.
  // This call will trigger Transport::SendPacket() from the RTP/RTCP module.
  if (!_rtpRtcpModule->SendOutgoingData(
          (FrameType&)frameType, payloadType, timeStamp,
          // Leaving the time when this frame was
          // received from the capture device as
          // undefined for voice for now.
          -1, payloadData, payloadSize, fragmentation, nullptr, nullptr)) {
    _engineStatisticsPtr->SetLastError(
        VE_RTP_RTCP_MODULE_ERROR, kTraceWarning,
        "Channel::SendData() failed to send data to RTP/RTCP module");
    return -1;
  }

  _lastLocalTimeStamp = timeStamp;
  _lastPayloadType = payloadType;

  return 0;
}

int32_t Channel::InFrameType(FrameType frame_type) {
  WEBRTC_TRACE(kTraceInfo, kTraceVoice, VoEId(_instanceId, _channelId),
               "Channel::InFrameType(frame_type=%d)", frame_type);

  rtc::CritScope cs(&_callbackCritSect);
  _sendFrameType = (frame_type == kAudioFrameSpeech);
  return 0;
}

bool Channel::SendRtp(const uint8_t* data,
                      size_t len,
                      const PacketOptions& options) {
  WEBRTC_TRACE(kTraceStream, kTraceVoice, VoEId(_instanceId, _channelId),
               "Channel::SendPacket(channel=%d, len=%" PRIuS ")", len);

  rtc::CritScope cs(&_callbackCritSect);

  if (_transportPtr == NULL) {
    WEBRTC_TRACE(kTraceError, kTraceVoice, VoEId(_instanceId, _channelId),
                 "Channel::SendPacket() failed to send RTP packet due to"
                 " invalid transport object");
    return false;
  }

  uint8_t* bufferToSendPtr = (uint8_t*)data;
  size_t bufferLength = len;

  if (!_transportPtr->SendRtp(bufferToSendPtr, bufferLength, options)) {
    std::string transport_name =
        _externalTransport ? "external transport" : "WebRtc sockets";
    WEBRTC_TRACE(kTraceError, kTraceVoice, VoEId(_instanceId, _channelId),
                 "Channel::SendPacket() RTP transmission using %s failed",
                 transport_name.c_str());
    return false;
  }
  return true;
}

bool Channel::SendRtcp(const uint8_t* data, size_t len) {
  WEBRTC_TRACE(kTraceStream, kTraceVoice, VoEId(_instanceId, _channelId),
               "Channel::SendRtcp(len=%" PRIuS ")", len);

  rtc::CritScope cs(&_callbackCritSect);
  if (_transportPtr == NULL) {
    WEBRTC_TRACE(kTraceError, kTraceVoice, VoEId(_instanceId, _channelId),
                 "Channel::SendRtcp() failed to send RTCP packet"
                 " due to invalid transport object");
    return false;
  }

  uint8_t* bufferToSendPtr = (uint8_t*)data;
  size_t bufferLength = len;

  int n = _transportPtr->SendRtcp(bufferToSendPtr, bufferLength);
  if (n < 0) {
    std::string transport_name =
        _externalTransport ? "external transport" : "WebRtc sockets";
    WEBRTC_TRACE(kTraceInfo, kTraceVoice, VoEId(_instanceId, _channelId),
                 "Channel::SendRtcp() transmission using %s failed",
                 transport_name.c_str());
    return false;
  }
  return true;
}

void Channel::OnIncomingSSRCChanged(uint32_t ssrc) {
  WEBRTC_TRACE(kTraceInfo, kTraceVoice, VoEId(_instanceId, _channelId),
               "Channel::OnIncomingSSRCChanged(SSRC=%d)", ssrc);

  // Update ssrc so that NTP for AV sync can be updated.
  _rtpRtcpModule->SetRemoteSSRC(ssrc);
}

void Channel::OnIncomingCSRCChanged(uint32_t CSRC, bool added) {
  WEBRTC_TRACE(kTraceInfo, kTraceVoice, VoEId(_instanceId, _channelId),
               "Channel::OnIncomingCSRCChanged(CSRC=%d, added=%d)", CSRC,
               added);
}

int32_t Channel::OnInitializeDecoder(
    int8_t payloadType,
    const char payloadName[RTP_PAYLOAD_NAME_SIZE],
    int frequency,
    size_t channels,
    uint32_t rate) {
  WEBRTC_TRACE(kTraceInfo, kTraceVoice, VoEId(_instanceId, _channelId),
               "Channel::OnInitializeDecoder(payloadType=%d, "
               "payloadName=%s, frequency=%u, channels=%" PRIuS ", rate=%u)",
               payloadType, payloadName, frequency, channels, rate);

  CodecInst receiveCodec = {0};
  CodecInst dummyCodec = {0};

  receiveCodec.pltype = payloadType;
  receiveCodec.plfreq = frequency;
  receiveCodec.channels = channels;
  receiveCodec.rate = rate;
  strncpy(receiveCodec.plname, payloadName, RTP_PAYLOAD_NAME_SIZE - 1);

  audio_coding_->Codec(payloadName, &dummyCodec, frequency, channels);
  receiveCodec.pacsize = dummyCodec.pacsize;

  // Register the new codec to the ACM
  if (!audio_coding_->RegisterReceiveCodec(receiveCodec.pltype,
                                           CodecInstToSdp(receiveCodec))) {
    WEBRTC_TRACE(kTraceWarning, kTraceVoice, VoEId(_instanceId, _channelId),
                 "Channel::OnInitializeDecoder() invalid codec ("
                 "pt=%d, name=%s) received - 1",
                 payloadType, payloadName);
    _engineStatisticsPtr->SetLastError(VE_AUDIO_CODING_MODULE_ERROR);
    return -1;
  }

  return 0;
}

int32_t Channel::OnReceivedPayloadData(const uint8_t* payloadData,
                                       size_t payloadSize,
                                       const WebRtcRTPHeader* rtpHeader) {
  WEBRTC_TRACE(kTraceStream, kTraceVoice, VoEId(_instanceId, _channelId),
               "Channel::OnReceivedPayloadData(payloadSize=%" PRIuS
               ","
               " payloadType=%u, audioChannel=%" PRIuS ")",
               payloadSize, rtpHeader->header.payloadType,
               rtpHeader->type.Audio.channel);

  if (!channel_state_.Get().playing) {
    // Avoid inserting into NetEQ when we are not playing. Count the
    // packet as discarded.
    WEBRTC_TRACE(kTraceStream, kTraceVoice, VoEId(_instanceId, _channelId),
                 "received packet is discarded since playing is not"
                 " activated");
    return 0;
  }

  // Push the incoming payload (parsed and ready for decoding) into the ACM
  if (audio_coding_->IncomingPacket(payloadData, payloadSize, *rtpHeader) !=
      0) {
    _engineStatisticsPtr->SetLastError(
        VE_AUDIO_CODING_MODULE_ERROR, kTraceWarning,
        "Channel::OnReceivedPayloadData() unable to push data to the ACM");
    return -1;
  }

  int64_t round_trip_time = 0;
  _rtpRtcpModule->RTT(rtp_receiver_->SSRC(), &round_trip_time, NULL, NULL,
                      NULL);

  std::vector<uint16_t> nack_list = audio_coding_->GetNackList(round_trip_time);
  if (!nack_list.empty()) {
    // Can't use nack_list.data() since it's not supported by all
    // compilers.
    ResendPackets(&(nack_list[0]), static_cast<int>(nack_list.size()));
  }
  return 0;
}

bool Channel::OnRecoveredPacket(const uint8_t* rtp_packet,
                                size_t rtp_packet_length) {
  RTPHeader header;
  if (!rtp_header_parser_->Parse(rtp_packet, rtp_packet_length, &header)) {
    WEBRTC_TRACE(kTraceDebug, webrtc::kTraceVoice, _channelId,
                 "IncomingPacket invalid RTP header");
    return false;
  }
  header.payload_type_frequency =
      rtp_payload_registry_->GetPayloadTypeFrequency(header.payloadType);
  if (header.payload_type_frequency < 0)
    return false;
  return ReceivePacket(rtp_packet, rtp_packet_length, header, false);
}

MixerParticipant::AudioFrameInfo Channel::GetAudioFrameWithMuted(
    int32_t id,
    AudioFrame* audioFrame) {
  unsigned int ssrc;
  RTC_CHECK_EQ(GetRemoteSSRC(ssrc), 0);
  event_log_proxy_->LogAudioPlayout(ssrc);
  // Get 10ms raw PCM data from the ACM (mixer limits output frequency)
  bool muted;
  if (audio_coding_->PlayoutData10Ms(audioFrame->sample_rate_hz_, audioFrame,
                                     &muted) == -1) {
    WEBRTC_TRACE(kTraceError, kTraceVoice, VoEId(_instanceId, _channelId),
                 "Channel::GetAudioFrame() PlayoutData10Ms() failed!");
    // In all likelihood, the audio in this frame is garbage. We return an
    // error so that the audio mixer module doesn't add it to the mix. As
    // a result, it won't be played out and the actions skipped here are
    // irrelevant.
    return MixerParticipant::AudioFrameInfo::kError;
  }

  if (muted) {
    // TODO(henrik.lundin): We should be able to do better than this. But we
    // will have to go through all the cases below where the audio samples may
    // be used, and handle the muted case in some way.
    AudioFrameOperations::Mute(audioFrame);
  }

  // Convert module ID to internal VoE channel ID
  audioFrame->id_ = VoEChannelId(audioFrame->id_);
  // Store speech type for dead-or-alive detection
  _outputSpeechType = audioFrame->speech_type_;

  ChannelState::State state = channel_state_.Get();

  {
    // Pass the audio buffers to an optional sink callback, before applying
    // scaling/panning, as that applies to the mix operation.
    // External recipients of the audio (e.g. via AudioTrack), will do their
    // own mixing/dynamic processing.
    rtc::CritScope cs(&_callbackCritSect);
    if (audio_sink_) {
      AudioSinkInterface::Data data(
          &audioFrame->data_[0], audioFrame->samples_per_channel_,
          audioFrame->sample_rate_hz_, audioFrame->num_channels_,
          audioFrame->timestamp_);
      audio_sink_->OnData(data);
    }
  }

  float output_gain = 1.0f;
  float left_pan = 1.0f;
  float right_pan = 1.0f;
  {
    rtc::CritScope cs(&volume_settings_critsect_);
    output_gain = _outputGain;
    left_pan = _panLeft;
    right_pan = _panRight;
  }

  // Output volume scaling
  if (output_gain < 0.99f || output_gain > 1.01f) {
    AudioFrameOperations::ScaleWithSat(output_gain, *audioFrame);
  }

  // Scale left and/or right channel(s) if stereo and master balance is
  // active

  if (left_pan != 1.0f || right_pan != 1.0f) {
    if (audioFrame->num_channels_ == 1) {
      // Emulate stereo mode since panning is active.
      // The mono signal is copied to both left and right channels here.
      AudioFrameOperations::MonoToStereo(audioFrame);
    }
    // For true stereo mode (when we are receiving a stereo signal), no
    // action is needed.

    // Do the panning operation (the audio frame contains stereo at this
    // stage)
    AudioFrameOperations::Scale(left_pan, right_pan, *audioFrame);
  }

  // Mix decoded PCM output with file if file mixing is enabled
  if (state.output_file_playing) {
    MixAudioWithFile(*audioFrame, audioFrame->sample_rate_hz_);
    muted = false;  // We may have added non-zero samples.
  }

  // Record playout if enabled
  {
    rtc::CritScope cs(&_fileCritSect);

    if (_outputFileRecording && output_file_recorder_) {
      output_file_recorder_->RecordAudioToFile(*audioFrame);
    }
  }

  // Measure audio level (0-9)
  // TODO(henrik.lundin) Use the |muted| information here too.
  _outputAudioLevel.ComputeLevel(*audioFrame);

  if (capture_start_rtp_time_stamp_ < 0 && audioFrame->timestamp_ != 0) {
    // The first frame with a valid rtp timestamp.
    capture_start_rtp_time_stamp_ = audioFrame->timestamp_;
  }

  if (capture_start_rtp_time_stamp_ >= 0) {
    // audioFrame.timestamp_ should be valid from now on.

    // Compute elapsed time.
    int64_t unwrap_timestamp =
        rtp_ts_wraparound_handler_->Unwrap(audioFrame->timestamp_);
    audioFrame->elapsed_time_ms_ =
        (unwrap_timestamp - capture_start_rtp_time_stamp_) /
        (GetRtpTimestampRateHz() / 1000);

    {
      rtc::CritScope lock(&ts_stats_lock_);
      // Compute ntp time.
      audioFrame->ntp_time_ms_ =
          ntp_estimator_.Estimate(audioFrame->timestamp_);
      // |ntp_time_ms_| won't be valid until at least 2 RTCP SRs are received.
      if (audioFrame->ntp_time_ms_ > 0) {
        // Compute |capture_start_ntp_time_ms_| so that
        // |capture_start_ntp_time_ms_| + |elapsed_time_ms_| == |ntp_time_ms_|
        capture_start_ntp_time_ms_ =
            audioFrame->ntp_time_ms_ - audioFrame->elapsed_time_ms_;
#ifdef WINRT
        int32_t endToEndDelay =
          static_cast<int32_t>(Clock::GetRealTimeClock()->CurrentNtpInMilliseconds()
            - audioFrame->ntp_time_ms_);

        // In a slow testing network, where ntp clock sync margin between two testing devices
        // might be greater than the audio processing time ( especially for a fast testing device)
        // we shall ignore the negative value for this situation.
        if (endToEndDelay > 0) 
        {
          TRACE_COUNTER1("webrtc", "EndToEndAudioDecoded", endToEndDelay);
          current_endtoend_delay_ms_ = endToEndDelay;
        }
#endif // WINRT
      }
    }
  }

  return muted ? MixerParticipant::AudioFrameInfo::kMuted
               : MixerParticipant::AudioFrameInfo::kNormal;
}

AudioMixer::Source::AudioFrameInfo Channel::GetAudioFrameWithInfo(
    int sample_rate_hz,
    AudioFrame* audio_frame) {
  audio_frame->sample_rate_hz_ = sample_rate_hz;

  const auto frame_info = GetAudioFrameWithMuted(-1, audio_frame);

  using FrameInfo = AudioMixer::Source::AudioFrameInfo;
  FrameInfo new_audio_frame_info = FrameInfo::kError;
  switch (frame_info) {
    case MixerParticipant::AudioFrameInfo::kNormal:
      new_audio_frame_info = FrameInfo::kNormal;
      break;
    case MixerParticipant::AudioFrameInfo::kMuted:
      new_audio_frame_info = FrameInfo::kMuted;
      break;
    case MixerParticipant::AudioFrameInfo::kError:
      new_audio_frame_info = FrameInfo::kError;
      break;
  }
  return new_audio_frame_info;
}

int32_t Channel::NeededFrequency(int32_t id) const {
  WEBRTC_TRACE(kTraceStream, kTraceVoice, VoEId(_instanceId, _channelId),
               "Channel::NeededFrequency(id=%d)", id);

  int highestNeeded = 0;

  // Determine highest needed receive frequency
  int32_t receiveFrequency = audio_coding_->ReceiveFrequency();

  // Return the bigger of playout and receive frequency in the ACM.
  if (audio_coding_->PlayoutFrequency() > receiveFrequency) {
    highestNeeded = audio_coding_->PlayoutFrequency();
  } else {
    highestNeeded = receiveFrequency;
  }

  // Special case, if we're playing a file on the playout side
  // we take that frequency into consideration as well
  // This is not needed on sending side, since the codec will
  // limit the spectrum anyway.
  if (channel_state_.Get().output_file_playing) {
    rtc::CritScope cs(&_fileCritSect);
    if (output_file_player_) {
      if (output_file_player_->Frequency() > highestNeeded) {
        highestNeeded = output_file_player_->Frequency();
      }
    }
  }

  return (highestNeeded);
}

int32_t Channel::CreateChannel(
    Channel*& channel,
    int32_t channelId,
    uint32_t instanceId,
    const VoEBase::ChannelConfig& config) {
  WEBRTC_TRACE(kTraceMemory, kTraceVoice, VoEId(instanceId, channelId),
               "Channel::CreateChannel(channelId=%d, instanceId=%d)", channelId,
               instanceId);

  channel = new Channel(channelId, instanceId, config);
  if (channel == NULL) {
    WEBRTC_TRACE(kTraceMemory, kTraceVoice, VoEId(instanceId, channelId),
                 "Channel::CreateChannel() unable to allocate memory for"
                 " channel");
    return -1;
  }
  return 0;
}

void Channel::PlayNotification(int32_t id, uint32_t durationMs) {
  WEBRTC_TRACE(kTraceStream, kTraceVoice, VoEId(_instanceId, _channelId),
               "Channel::PlayNotification(id=%d, durationMs=%d)", id,
               durationMs);

  // Not implement yet
}

void Channel::RecordNotification(int32_t id, uint32_t durationMs) {
  WEBRTC_TRACE(kTraceStream, kTraceVoice, VoEId(_instanceId, _channelId),
               "Channel::RecordNotification(id=%d, durationMs=%d)", id,
               durationMs);

  // Not implement yet
}

void Channel::PlayFileEnded(int32_t id) {
  WEBRTC_TRACE(kTraceStream, kTraceVoice, VoEId(_instanceId, _channelId),
               "Channel::PlayFileEnded(id=%d)", id);

  if (id == _inputFilePlayerId) {
    channel_state_.SetInputFilePlaying(false);
    WEBRTC_TRACE(kTraceStateInfo, kTraceVoice, VoEId(_instanceId, _channelId),
                 "Channel::PlayFileEnded() => input file player module is"
                 " shutdown");
  } else if (id == _outputFilePlayerId) {
    channel_state_.SetOutputFilePlaying(false);
    WEBRTC_TRACE(kTraceStateInfo, kTraceVoice, VoEId(_instanceId, _channelId),
                 "Channel::PlayFileEnded() => output file player module is"
                 " shutdown");
  }
}

void Channel::RecordFileEnded(int32_t id) {
  WEBRTC_TRACE(kTraceStream, kTraceVoice, VoEId(_instanceId, _channelId),
               "Channel::RecordFileEnded(id=%d)", id);

  assert(id == _outputFileRecorderId);

  rtc::CritScope cs(&_fileCritSect);

  _outputFileRecording = false;
  WEBRTC_TRACE(kTraceStateInfo, kTraceVoice, VoEId(_instanceId, _channelId),
               "Channel::RecordFileEnded() => output file recorder module is"
               " shutdown");
}

Channel::Channel(int32_t channelId,
                 uint32_t instanceId,
                 const VoEBase::ChannelConfig& config)
    : _instanceId(instanceId),
      _channelId(channelId),
      event_log_proxy_(new RtcEventLogProxy()),
      rtcp_rtt_stats_proxy_(new RtcpRttStatsProxy()),
      rtp_header_parser_(RtpHeaderParser::Create()),
      rtp_payload_registry_(new RTPPayloadRegistry()),
      rtp_receive_statistics_(
          ReceiveStatistics::Create(Clock::GetRealTimeClock())),
      rtp_receiver_(
          RtpReceiver::CreateAudioReceiver(Clock::GetRealTimeClock(),
                                           this,
                                           this,
                                           rtp_payload_registry_.get())),
      telephone_event_handler_(rtp_receiver_->GetTelephoneEventHandler()),
      _outputAudioLevel(),
      _externalTransport(false),
      // Avoid conflict with other channels by adding 1024 - 1026,
      // won't use as much as 1024 channels.
      _inputFilePlayerId(VoEModuleId(instanceId, channelId) + 1024),
      _outputFilePlayerId(VoEModuleId(instanceId, channelId) + 1025),
      _outputFileRecorderId(VoEModuleId(instanceId, channelId) + 1026),
      _outputFileRecording(false),
      _timeStamp(0),  // This is just an offset, RTP module will add it's own
                      // random offset
      ntp_estimator_(Clock::GetRealTimeClock()),
      playout_timestamp_rtp_(0),
      playout_delay_ms_(0),
      send_sequence_number_(0),
      rtp_ts_wraparound_handler_(new rtc::TimestampWrapAroundHandler()),
      capture_start_rtp_time_stamp_(-1),
      capture_start_ntp_time_ms_(-1),
      _engineStatisticsPtr(NULL),
      _outputMixerPtr(NULL),
      _transmitMixerPtr(NULL),
      _moduleProcessThreadPtr(NULL),
      _audioDeviceModulePtr(NULL),
      _voiceEngineObserverPtr(NULL),
      _callbackCritSectPtr(NULL),
      _transportPtr(NULL),
      _sendFrameType(0),
      _mixFileWithMicrophone(false),
      input_mute_(false),
      previous_frame_muted_(false),
      _panLeft(1.0f),
      _panRight(1.0f),
      _outputGain(1.0f),
      _lastLocalTimeStamp(0),
      _lastPayloadType(0),
      _includeAudioLevelIndication(false),
      transport_overhead_per_packet_(0),
      rtp_overhead_per_packet_(0),
      _outputSpeechType(AudioFrame::kNormalSpeech),
      restored_packet_in_use_(false),
      rtcp_observer_(new VoERtcpObserver(this)),
      associate_send_channel_(ChannelOwner(nullptr)),
      pacing_enabled_(config.enable_voice_pacing),
      feedback_observer_proxy_(new TransportFeedbackProxy()),
      seq_num_allocator_proxy_(new TransportSequenceNumberProxy()),
      rtp_packet_sender_proxy_(new RtpPacketSenderProxy()),
      retransmission_rate_limiter_(new RateLimiter(Clock::GetRealTimeClock(),
                                                   kMaxRetransmissionWindowMs)),
      decoder_factory_(config.acm_config.decoder_factory) {
  WEBRTC_TRACE(kTraceMemory, kTraceVoice, VoEId(_instanceId, _channelId),
               "Channel::Channel() - ctor");
  AudioCodingModule::Config acm_config(config.acm_config);
  acm_config.id = VoEModuleId(instanceId, channelId);
  acm_config.neteq_config.enable_muted_state = true;
  audio_coding_.reset(AudioCodingModule::Create(acm_config));

  _outputAudioLevel.Clear();

  RtpRtcp::Configuration configuration;
  configuration.audio = true;
  configuration.outgoing_transport = this;
  configuration.overhead_observer = this;
  configuration.receive_statistics = rtp_receive_statistics_.get();
  configuration.bandwidth_callback = rtcp_observer_.get();
  if (pacing_enabled_) {
    configuration.paced_sender = rtp_packet_sender_proxy_.get();
    configuration.transport_sequence_number_allocator =
        seq_num_allocator_proxy_.get();
    configuration.transport_feedback_callback = feedback_observer_proxy_.get();
  }
  configuration.event_log = &(*event_log_proxy_);
  configuration.rtt_stats = &(*rtcp_rtt_stats_proxy_);
  configuration.retransmission_rate_limiter =
      retransmission_rate_limiter_.get();

  _rtpRtcpModule.reset(RtpRtcp::CreateRtpRtcp(configuration));
  _rtpRtcpModule->SetSendingMediaStatus(false);
}

Channel::~Channel() {
  rtp_receive_statistics_->RegisterRtcpStatisticsCallback(NULL);
  WEBRTC_TRACE(kTraceMemory, kTraceVoice, VoEId(_instanceId, _channelId),
               "Channel::~Channel() - dtor");

  StopSend();
  StopPlayout();

  {
    rtc::CritScope cs(&_fileCritSect);
    if (input_file_player_) {
      input_file_player_->RegisterModuleFileCallback(NULL);
      input_file_player_->StopPlayingFile();
    }
    if (output_file_player_) {
      output_file_player_->RegisterModuleFileCallback(NULL);
      output_file_player_->StopPlayingFile();
    }
    if (output_file_recorder_) {
      output_file_recorder_->RegisterModuleFileCallback(NULL);
      output_file_recorder_->StopRecording();
    }
  }

  // The order to safely shutdown modules in a channel is:
  // 1. De-register callbacks in modules
  // 2. De-register modules in process thread
  // 3. Destroy modules
  if (audio_coding_->RegisterTransportCallback(NULL) == -1) {
    WEBRTC_TRACE(kTraceWarning, kTraceVoice, VoEId(_instanceId, _channelId),
                 "~Channel() failed to de-register transport callback"
                 " (Audio coding module)");
  }
  if (audio_coding_->RegisterVADCallback(NULL) == -1) {
    WEBRTC_TRACE(kTraceWarning, kTraceVoice, VoEId(_instanceId, _channelId),
                 "~Channel() failed to de-register VAD callback"
                 " (Audio coding module)");
  }
  // De-register modules in process thread
  _moduleProcessThreadPtr->DeRegisterModule(_rtpRtcpModule.get());

  // End of modules shutdown
}

int32_t Channel::Init() {
  WEBRTC_TRACE(kTraceInfo, kTraceVoice, VoEId(_instanceId, _channelId),
               "Channel::Init()");

  channel_state_.Reset();

  // --- Initial sanity

  if ((_engineStatisticsPtr == NULL) || (_moduleProcessThreadPtr == NULL)) {
    WEBRTC_TRACE(kTraceError, kTraceVoice, VoEId(_instanceId, _channelId),
                 "Channel::Init() must call SetEngineInformation() first");
    return -1;
  }

  // --- Add modules to process thread (for periodic schedulation)

  _moduleProcessThreadPtr->RegisterModule(_rtpRtcpModule.get());

  // --- ACM initialization

  if (audio_coding_->InitializeReceiver() == -1) {
    _engineStatisticsPtr->SetLastError(
        VE_AUDIO_CODING_MODULE_ERROR, kTraceError,
        "Channel::Init() unable to initialize the ACM - 1");
    return -1;
  }

  // --- RTP/RTCP module initialization

  // Ensure that RTCP is enabled by default for the created channel.
  // Note that, the module will keep generating RTCP until it is explicitly
  // disabled by the user.
  // After StopListen (when no sockets exists), RTCP packets will no longer
  // be transmitted since the Transport object will then be invalid.
  telephone_event_handler_->SetTelephoneEventForwardToDecoder(true);
  // RTCP is enabled by default.
  _rtpRtcpModule->SetRTCPStatus(RtcpMode::kCompound);
  // --- Register all permanent callbacks
  const bool fail = (audio_coding_->RegisterTransportCallback(this) == -1) ||
                    (audio_coding_->RegisterVADCallback(this) == -1);

  if (fail) {
    _engineStatisticsPtr->SetLastError(
        VE_CANNOT_INIT_CHANNEL, kTraceError,
        "Channel::Init() callbacks not registered");
    return -1;
  }

  // --- Register all supported codecs to the receiving side of the
  // RTP/RTCP module

  CodecInst codec;
  const uint8_t nSupportedCodecs = AudioCodingModule::NumberOfCodecs();

  for (int idx = 0; idx < nSupportedCodecs; idx++) {
    // Open up the RTP/RTCP receiver for all supported codecs
    if ((audio_coding_->Codec(idx, &codec) == -1) ||
        (rtp_receiver_->RegisterReceivePayload(codec) == -1)) {
      WEBRTC_TRACE(kTraceWarning, kTraceVoice, VoEId(_instanceId, _channelId),
                   "Channel::Init() unable to register %s "
                   "(%d/%d/%" PRIuS "/%d) to RTP/RTCP receiver",
                   codec.plname, codec.pltype, codec.plfreq, codec.channels,
                   codec.rate);
    } else {
      WEBRTC_TRACE(kTraceInfo, kTraceVoice, VoEId(_instanceId, _channelId),
                   "Channel::Init() %s (%d/%d/%" PRIuS
                   "/%d) has been "
                   "added to the RTP/RTCP receiver",
                   codec.plname, codec.pltype, codec.plfreq, codec.channels,
                   codec.rate);
    }

    // Ensure that PCMU is used as default codec on the sending side
    if (!STR_CASE_CMP(codec.plname, "PCMU") && (codec.channels == 1)) {
      SetSendCodec(codec);
    }

    // Register default PT for outband 'telephone-event'
    if (!STR_CASE_CMP(codec.plname, "telephone-event")) {
      if (_rtpRtcpModule->RegisterSendPayload(codec) == -1 ||
          !audio_coding_->RegisterReceiveCodec(codec.pltype,
                                               CodecInstToSdp(codec))) {
        WEBRTC_TRACE(kTraceWarning, kTraceVoice, VoEId(_instanceId, _channelId),
                     "Channel::Init() failed to register outband "
                     "'telephone-event' (%d/%d) correctly",
                     codec.pltype, codec.plfreq);
      }
    }

    if (!STR_CASE_CMP(codec.plname, "CN")) {
      if (!codec_manager_.RegisterEncoder(codec) ||
          !codec_manager_.MakeEncoder(&rent_a_codec_, audio_coding_.get()) ||
          !audio_coding_->RegisterReceiveCodec(codec.pltype,
                                               CodecInstToSdp(codec)) ||
          _rtpRtcpModule->RegisterSendPayload(codec) == -1) {
        WEBRTC_TRACE(kTraceWarning, kTraceVoice, VoEId(_instanceId, _channelId),
                     "Channel::Init() failed to register CN (%d/%d) "
                     "correctly - 1",
                     codec.pltype, codec.plfreq);
      }
    }
  }

  return 0;
}

int32_t Channel::SetEngineInformation(Statistics& engineStatistics,
                                      OutputMixer& outputMixer,
                                      voe::TransmitMixer& transmitMixer,
                                      ProcessThread& moduleProcessThread,
                                      AudioDeviceModule& audioDeviceModule,
                                      VoiceEngineObserver* voiceEngineObserver,
                                      rtc::CriticalSection* callbackCritSect) {
  WEBRTC_TRACE(kTraceInfo, kTraceVoice, VoEId(_instanceId, _channelId),
               "Channel::SetEngineInformation()");
  _engineStatisticsPtr = &engineStatistics;
  _outputMixerPtr = &outputMixer;
  _transmitMixerPtr = &transmitMixer,
  _moduleProcessThreadPtr = &moduleProcessThread;
  _audioDeviceModulePtr = &audioDeviceModule;
  _voiceEngineObserverPtr = voiceEngineObserver;
  _callbackCritSectPtr = callbackCritSect;
  return 0;
}

int32_t Channel::UpdateLocalTimeStamp() {
  _timeStamp += static_cast<uint32_t>(_audioFrame.samples_per_channel_);
  return 0;
}

void Channel::SetSink(std::unique_ptr<AudioSinkInterface> sink) {
  rtc::CritScope cs(&_callbackCritSect);
  audio_sink_ = std::move(sink);
}

const rtc::scoped_refptr<AudioDecoderFactory>&
Channel::GetAudioDecoderFactory() const {
  return decoder_factory_;
}

int32_t Channel::StartPlayout() {
  WEBRTC_TRACE(kTraceInfo, kTraceVoice, VoEId(_instanceId, _channelId),
               "Channel::StartPlayout()");
  if (channel_state_.Get().playing) {
    return 0;
  }

  // Add participant as candidates for mixing.
  if (_outputMixerPtr->SetMixabilityStatus(*this, true) != 0) {
    _engineStatisticsPtr->SetLastError(
        VE_AUDIO_CONF_MIX_MODULE_ERROR, kTraceError,
        "StartPlayout() failed to add participant to mixer");
    return -1;
  }

  channel_state_.SetPlaying(true);
  if (RegisterFilePlayingToMixer() != 0)
    return -1;

  return 0;
}

int32_t Channel::StopPlayout() {
  WEBRTC_TRACE(kTraceInfo, kTraceVoice, VoEId(_instanceId, _channelId),
               "Channel::StopPlayout()");
  if (!channel_state_.Get().playing) {
    return 0;
  }

  // Remove participant as candidates for mixing
  if (_outputMixerPtr->SetMixabilityStatus(*this, false) != 0) {
    _engineStatisticsPtr->SetLastError(
        VE_AUDIO_CONF_MIX_MODULE_ERROR, kTraceError,
        "StopPlayout() failed to remove participant from mixer");
    return -1;
  }

  channel_state_.SetPlaying(false);
  _outputAudioLevel.Clear();

  return 0;
}

int32_t Channel::StartSend() {
  WEBRTC_TRACE(kTraceInfo, kTraceVoice, VoEId(_instanceId, _channelId),
               "Channel::StartSend()");
  if (channel_state_.Get().sending) {
    return 0;
  }
  channel_state_.SetSending(true);

  // Resume the previous sequence number which was reset by StopSend(). This
  // needs to be done before |sending| is set to true on the RTP/RTCP module.
  if (send_sequence_number_) {
    _rtpRtcpModule->SetSequenceNumber(send_sequence_number_);
  }
  _rtpRtcpModule->SetSendingMediaStatus(true);
  if (_rtpRtcpModule->SetSendingStatus(true) != 0) {
    _engineStatisticsPtr->SetLastError(
        VE_RTP_RTCP_MODULE_ERROR, kTraceError,
        "StartSend() RTP/RTCP failed to start sending");
    _rtpRtcpModule->SetSendingMediaStatus(false);
    rtc::CritScope cs(&_callbackCritSect);
    channel_state_.SetSending(false);
    return -1;
  }

  return 0;
}

int32_t Channel::StopSend() {
  WEBRTC_TRACE(kTraceInfo, kTraceVoice, VoEId(_instanceId, _channelId),
               "Channel::StopSend()");
  if (!channel_state_.Get().sending) {
    return 0;
  }
  channel_state_.SetSending(false);

  // Store the sequence number to be able to pick up the same sequence for
  // the next StartSend(). This is needed for restarting device, otherwise
  // it might cause libSRTP to complain about packets being replayed.
  // TODO(xians): Remove this workaround after RtpRtcpModule's refactoring
  // CL is landed. See issue
  // https://code.google.com/p/webrtc/issues/detail?id=2111 .
  send_sequence_number_ = _rtpRtcpModule->SequenceNumber();

  // Reset sending SSRC and sequence number and triggers direct transmission
  // of RTCP BYE
  if (_rtpRtcpModule->SetSendingStatus(false) == -1) {
    _engineStatisticsPtr->SetLastError(
        VE_RTP_RTCP_MODULE_ERROR, kTraceWarning,
        "StartSend() RTP/RTCP failed to stop sending");
  }
  _rtpRtcpModule->SetSendingMediaStatus(false);

  return 0;
}

int32_t Channel::RegisterVoiceEngineObserver(VoiceEngineObserver& observer) {
  WEBRTC_TRACE(kTraceInfo, kTraceVoice, VoEId(_instanceId, _channelId),
               "Channel::RegisterVoiceEngineObserver()");
  rtc::CritScope cs(&_callbackCritSect);

  if (_voiceEngineObserverPtr) {
    _engineStatisticsPtr->SetLastError(
        VE_INVALID_OPERATION, kTraceError,
        "RegisterVoiceEngineObserver() observer already enabled");
    return -1;
  }
  _voiceEngineObserverPtr = &observer;
  return 0;
}

int32_t Channel::DeRegisterVoiceEngineObserver() {
  WEBRTC_TRACE(kTraceInfo, kTraceVoice, VoEId(_instanceId, _channelId),
               "Channel::DeRegisterVoiceEngineObserver()");
  rtc::CritScope cs(&_callbackCritSect);

  if (!_voiceEngineObserverPtr) {
    _engineStatisticsPtr->SetLastError(
        VE_INVALID_OPERATION, kTraceWarning,
        "DeRegisterVoiceEngineObserver() observer already disabled");
    return 0;
  }
  _voiceEngineObserverPtr = NULL;
  return 0;
}

int32_t Channel::GetSendCodec(CodecInst& codec) {
  auto send_codec = codec_manager_.GetCodecInst();
  if (send_codec) {
    codec = *send_codec;
    return 0;
  }
  return -1;
}

int32_t Channel::GetRecCodec(CodecInst& codec) {
  return (audio_coding_->ReceiveCodec(&codec));
}

int32_t Channel::SetSendCodec(const CodecInst& codec) {
  WEBRTC_TRACE(kTraceInfo, kTraceVoice, VoEId(_instanceId, _channelId),
               "Channel::SetSendCodec()");

  if (!codec_manager_.RegisterEncoder(codec) ||
      !codec_manager_.MakeEncoder(&rent_a_codec_, audio_coding_.get())) {
    WEBRTC_TRACE(kTraceError, kTraceVoice, VoEId(_instanceId, _channelId),
                 "SetSendCodec() failed to register codec to ACM");
    return -1;
  }

  if (_rtpRtcpModule->RegisterSendPayload(codec) != 0) {
    _rtpRtcpModule->DeRegisterSendPayload(codec.pltype);
    if (_rtpRtcpModule->RegisterSendPayload(codec) != 0) {
      WEBRTC_TRACE(kTraceError, kTraceVoice, VoEId(_instanceId, _channelId),
                   "SetSendCodec() failed to register codec to"
                   " RTP/RTCP module");
      return -1;
    }
  }

  return 0;
}

void Channel::SetBitRate(int bitrate_bps, int64_t probing_interval_ms) {
  WEBRTC_TRACE(kTraceInfo, kTraceVoice, VoEId(_instanceId, _channelId),
               "Channel::SetBitRate(bitrate_bps=%d)", bitrate_bps);
  audio_coding_->ModifyEncoder([&](std::unique_ptr<AudioEncoder>* encoder) {
    if (*encoder) {
      (*encoder)->OnReceivedUplinkBandwidth(
          bitrate_bps, rtc::Optional<int64_t>(probing_interval_ms));
    }
  });
  retransmission_rate_limiter_->SetMaxRate(bitrate_bps);
}

void Channel::OnIncomingFractionLoss(int fraction_lost) {
  audio_coding_->ModifyEncoder([&](std::unique_ptr<AudioEncoder>* encoder) {
    if (*encoder)
      (*encoder)->OnReceivedUplinkPacketLossFraction(fraction_lost / 255.0f);
  });
}

int32_t Channel::SetVADStatus(bool enableVAD,
                              ACMVADMode mode,
                              bool disableDTX) {
  WEBRTC_TRACE(kTraceInfo, kTraceVoice, VoEId(_instanceId, _channelId),
               "Channel::SetVADStatus(mode=%d)", mode);
  RTC_DCHECK(!(disableDTX && enableVAD));  // disableDTX mode is deprecated.
  if (!codec_manager_.SetVAD(enableVAD, mode) ||
      !codec_manager_.MakeEncoder(&rent_a_codec_, audio_coding_.get())) {
    _engineStatisticsPtr->SetLastError(VE_AUDIO_CODING_MODULE_ERROR,
                                       kTraceError,
                                       "SetVADStatus() failed to set VAD");
    return -1;
  }
  return 0;
}

int32_t Channel::GetVADStatus(bool& enabledVAD,
                              ACMVADMode& mode,
                              bool& disabledDTX) {
  const auto* params = codec_manager_.GetStackParams();
  enabledVAD = params->use_cng;
  mode = params->vad_mode;
  disabledDTX = !params->use_cng;
  return 0;
}

int32_t Channel::SetRecPayloadType(const CodecInst& codec) {
  return SetRecPayloadType(codec.pltype, CodecInstToSdp(codec));
}

int32_t Channel::SetRecPayloadType(int payload_type,
                                   const SdpAudioFormat& format) {
  WEBRTC_TRACE(kTraceInfo, kTraceVoice, VoEId(_instanceId, _channelId),
               "Channel::SetRecPayloadType()");

  if (channel_state_.Get().playing) {
    _engineStatisticsPtr->SetLastError(
        VE_ALREADY_PLAYING, kTraceError,
        "SetRecPayloadType() unable to set PT while playing");
    return -1;
  }

  const CodecInst codec = SdpToCodecInst(payload_type, format);

  if (payload_type == -1) {
    // De-register the selected codec (RTP/RTCP module and ACM)

    int8_t pltype(-1);
    CodecInst rxCodec = codec;

    // Get payload type for the given codec
    rtp_payload_registry_->ReceivePayloadType(rxCodec, &pltype);
    rxCodec.pltype = pltype;

    if (rtp_receiver_->DeRegisterReceivePayload(pltype) != 0) {
      _engineStatisticsPtr->SetLastError(
          VE_RTP_RTCP_MODULE_ERROR, kTraceError,
          "SetRecPayloadType() RTP/RTCP-module deregistration "
          "failed");
      return -1;
    }
    if (audio_coding_->UnregisterReceiveCodec(rxCodec.pltype) != 0) {
      _engineStatisticsPtr->SetLastError(
          VE_AUDIO_CODING_MODULE_ERROR, kTraceError,
          "SetRecPayloadType() ACM deregistration failed - 1");
      return -1;
    }
    return 0;
  }

  if (rtp_receiver_->RegisterReceivePayload(codec) != 0) {
    // First attempt to register failed => de-register and try again
    // TODO(kwiberg): Retrying is probably not necessary, since
    // AcmReceiver::AddCodec also retries.
    rtp_receiver_->DeRegisterReceivePayload(codec.pltype);
    if (rtp_receiver_->RegisterReceivePayload(codec) != 0) {
      _engineStatisticsPtr->SetLastError(
          VE_RTP_RTCP_MODULE_ERROR, kTraceError,
          "SetRecPayloadType() RTP/RTCP-module registration failed");
      return -1;
    }
  }
  if (!audio_coding_->RegisterReceiveCodec(payload_type, format)) {
    audio_coding_->UnregisterReceiveCodec(payload_type);
    if (!audio_coding_->RegisterReceiveCodec(payload_type, format)) {
      _engineStatisticsPtr->SetLastError(
          VE_AUDIO_CODING_MODULE_ERROR, kTraceError,
          "SetRecPayloadType() ACM registration failed - 1");
      return -1;
    }
  }
  return 0;
}

int32_t Channel::GetRecPayloadType(CodecInst& codec) {
  int8_t payloadType(-1);
  if (rtp_payload_registry_->ReceivePayloadType(codec, &payloadType) != 0) {
    _engineStatisticsPtr->SetLastError(
        VE_RTP_RTCP_MODULE_ERROR, kTraceWarning,
        "GetRecPayloadType() failed to retrieve RX payload type");
    return -1;
  }
  codec.pltype = payloadType;
  return 0;
}

int32_t Channel::SetSendCNPayloadType(int type, PayloadFrequencies frequency) {
  WEBRTC_TRACE(kTraceInfo, kTraceVoice, VoEId(_instanceId, _channelId),
               "Channel::SetSendCNPayloadType()");

  CodecInst codec;
  int32_t samplingFreqHz(-1);
  const size_t kMono = 1;
  if (frequency == kFreq32000Hz)
    samplingFreqHz = 32000;
  else if (frequency == kFreq16000Hz)
    samplingFreqHz = 16000;

  if (audio_coding_->Codec("CN", &codec, samplingFreqHz, kMono) == -1) {
    _engineStatisticsPtr->SetLastError(
        VE_AUDIO_CODING_MODULE_ERROR, kTraceError,
        "SetSendCNPayloadType() failed to retrieve default CN codec "
        "settings");
    return -1;
  }

  // Modify the payload type (must be set to dynamic range)
  codec.pltype = type;

  if (!codec_manager_.RegisterEncoder(codec) ||
      !codec_manager_.MakeEncoder(&rent_a_codec_, audio_coding_.get())) {
    _engineStatisticsPtr->SetLastError(
        VE_AUDIO_CODING_MODULE_ERROR, kTraceError,
        "SetSendCNPayloadType() failed to register CN to ACM");
    return -1;
  }

  if (_rtpRtcpModule->RegisterSendPayload(codec) != 0) {
    _rtpRtcpModule->DeRegisterSendPayload(codec.pltype);
    if (_rtpRtcpModule->RegisterSendPayload(codec) != 0) {
      _engineStatisticsPtr->SetLastError(
          VE_RTP_RTCP_MODULE_ERROR, kTraceError,
          "SetSendCNPayloadType() failed to register CN to RTP/RTCP "
          "module");
      return -1;
    }
  }
  return 0;
}

int Channel::SetOpusMaxPlaybackRate(int frequency_hz) {
  WEBRTC_TRACE(kTraceInfo, kTraceVoice, VoEId(_instanceId, _channelId),
               "Channel::SetOpusMaxPlaybackRate()");

  if (audio_coding_->SetOpusMaxPlaybackRate(frequency_hz) != 0) {
    _engineStatisticsPtr->SetLastError(
        VE_AUDIO_CODING_MODULE_ERROR, kTraceError,
        "SetOpusMaxPlaybackRate() failed to set maximum playback rate");
    return -1;
  }
  return 0;
}

int Channel::SetOpusDtx(bool enable_dtx) {
  WEBRTC_TRACE(kTraceInfo, kTraceVoice, VoEId(_instanceId, _channelId),
               "Channel::SetOpusDtx(%d)", enable_dtx);
  int ret = enable_dtx ? audio_coding_->EnableOpusDtx()
                       : audio_coding_->DisableOpusDtx();
  if (ret != 0) {
    _engineStatisticsPtr->SetLastError(VE_AUDIO_CODING_MODULE_ERROR,
                                       kTraceError, "SetOpusDtx() failed");
    return -1;
  }
  return 0;
}

int Channel::GetOpusDtx(bool* enabled) {
  int success = -1;
  audio_coding_->QueryEncoder([&](AudioEncoder const* encoder) {
    if (encoder) {
      *enabled = encoder->GetDtx();
      success = 0;
    }
  });
  return success;
}

bool Channel::EnableAudioNetworkAdaptor(const std::string& config_string) {
  bool success = false;
  audio_coding_->ModifyEncoder([&](std::unique_ptr<AudioEncoder>* encoder) {
    if (*encoder) {
      success = (*encoder)->EnableAudioNetworkAdaptor(
          config_string, event_log_proxy_.get(), Clock::GetRealTimeClock());
    }
  });
  return success;
}

void Channel::DisableAudioNetworkAdaptor() {
  audio_coding_->ModifyEncoder([&](std::unique_ptr<AudioEncoder>* encoder) {
    if (*encoder)
      (*encoder)->DisableAudioNetworkAdaptor();
  });
}

void Channel::SetReceiverFrameLengthRange(int min_frame_length_ms,
                                          int max_frame_length_ms) {
  audio_coding_->ModifyEncoder([&](std::unique_ptr<AudioEncoder>* encoder) {
    if (*encoder) {
      (*encoder)->SetReceiverFrameLengthRange(min_frame_length_ms,
                                              max_frame_length_ms);
    }
  });
}

int32_t Channel::RegisterExternalTransport(Transport* transport) {
  WEBRTC_TRACE(kTraceInfo, kTraceVoice, VoEId(_instanceId, _channelId),
               "Channel::RegisterExternalTransport()");

  rtc::CritScope cs(&_callbackCritSect);
  if (_externalTransport) {
    _engineStatisticsPtr->SetLastError(
        VE_INVALID_OPERATION, kTraceError,
        "RegisterExternalTransport() external transport already enabled");
    return -1;
  }
  _externalTransport = true;
  _transportPtr = transport;
  return 0;
}

int32_t Channel::DeRegisterExternalTransport() {
  WEBRTC_TRACE(kTraceInfo, kTraceVoice, VoEId(_instanceId, _channelId),
               "Channel::DeRegisterExternalTransport()");

  rtc::CritScope cs(&_callbackCritSect);
  if (_transportPtr) {
    WEBRTC_TRACE(kTraceInfo, kTraceVoice, VoEId(_instanceId, _channelId),
                 "DeRegisterExternalTransport() all transport is disabled");
  } else {
    _engineStatisticsPtr->SetLastError(
        VE_INVALID_OPERATION, kTraceWarning,
        "DeRegisterExternalTransport() external transport already "
        "disabled");
  }
  _externalTransport = false;
  _transportPtr = NULL;
  return 0;
}

// TODO(nisse): Delete this method together with ReceivedRTPPacket.
// It's a temporary hack to support both ReceivedRTPPacket and
// OnRtpPacket interfaces without too much code duplication.
bool Channel::OnRtpPacketWithHeader(const uint8_t* received_packet,
                                    size_t length,
                                    RTPHeader *header) {
  // Store playout timestamp for the received RTP packet
  UpdatePlayoutTimestamp(false);

  header->payload_type_frequency =
      rtp_payload_registry_->GetPayloadTypeFrequency(header->payloadType);
  if (header->payload_type_frequency < 0)
    return false;
  bool in_order = IsPacketInOrder(*header);
  rtp_receive_statistics_->IncomingPacket(
      *header, length, IsPacketRetransmitted(*header, in_order));
  rtp_payload_registry_->SetIncomingPayloadType(*header);

  return ReceivePacket(received_packet, length, *header, in_order);
}

int32_t Channel::ReceivedRTPPacket(const uint8_t* received_packet,
                                   size_t length,
                                   const PacketTime& packet_time) {
  WEBRTC_TRACE(kTraceStream, kTraceVoice, VoEId(_instanceId, _channelId),
               "Channel::ReceivedRTPPacket()");

  RTPHeader header;
  if (!rtp_header_parser_->Parse(received_packet, length, &header)) {
    WEBRTC_TRACE(webrtc::kTraceDebug, webrtc::kTraceVoice, _channelId,
                 "Incoming packet: invalid RTP header");
    return -1;
  }
  return OnRtpPacketWithHeader(received_packet, length, &header) ? 0 : -1;
}

void Channel::OnRtpPacket(const RtpPacketReceived& packet) {
  WEBRTC_TRACE(kTraceStream, kTraceVoice, VoEId(_instanceId, _channelId),
               "Channel::ReceivedRTPPacket()");

  RTPHeader header;
  packet.GetHeader(&header);
  OnRtpPacketWithHeader(packet.data(), packet.size(), &header);
}

bool Channel::ReceivePacket(const uint8_t* packet,
                            size_t packet_length,
                            const RTPHeader& header,
                            bool in_order) {
  if (rtp_payload_registry_->IsRtx(header)) {
    return HandleRtxPacket(packet, packet_length, header);
  }
  const uint8_t* payload = packet + header.headerLength;
  assert(packet_length >= header.headerLength);
  size_t payload_length = packet_length - header.headerLength;
  PayloadUnion payload_specific;
  if (!rtp_payload_registry_->GetPayloadSpecifics(header.payloadType,
                                                  &payload_specific)) {
    return false;
  }
  return rtp_receiver_->IncomingRtpPacket(header, payload, payload_length,
                                          payload_specific, in_order);
}

bool Channel::HandleRtxPacket(const uint8_t* packet,
                              size_t packet_length,
                              const RTPHeader& header) {
  if (!rtp_payload_registry_->IsRtx(header))
    return false;

  // Remove the RTX header and parse the original RTP header.
  if (packet_length < header.headerLength)
    return false;
  if (packet_length > kVoiceEngineMaxIpPacketSizeBytes)
    return false;
  if (restored_packet_in_use_) {
    WEBRTC_TRACE(webrtc::kTraceDebug, webrtc::kTraceVoice, _channelId,
                 "Multiple RTX headers detected, dropping packet");
    return false;
  }
  if (!rtp_payload_registry_->RestoreOriginalPacket(
          restored_packet_, packet, &packet_length, rtp_receiver_->SSRC(),
          header)) {
    WEBRTC_TRACE(webrtc::kTraceDebug, webrtc::kTraceVoice, _channelId,
                 "Incoming RTX packet: invalid RTP header");
    return false;
  }
  restored_packet_in_use_ = true;
  bool ret = OnRecoveredPacket(restored_packet_, packet_length);
  restored_packet_in_use_ = false;
  return ret;
}

bool Channel::IsPacketInOrder(const RTPHeader& header) const {
  StreamStatistician* statistician =
      rtp_receive_statistics_->GetStatistician(header.ssrc);
  if (!statistician)
    return false;
  return statistician->IsPacketInOrder(header.sequenceNumber);
}

bool Channel::IsPacketRetransmitted(const RTPHeader& header,
                                    bool in_order) const {
  // Retransmissions are handled separately if RTX is enabled.
  if (rtp_payload_registry_->RtxEnabled())
    return false;
  StreamStatistician* statistician =
      rtp_receive_statistics_->GetStatistician(header.ssrc);
  if (!statistician)
    return false;
  // Check if this is a retransmission.
  int64_t min_rtt = 0;
  _rtpRtcpModule->RTT(rtp_receiver_->SSRC(), NULL, NULL, &min_rtt, NULL);
  return !in_order && statistician->IsRetransmitOfOldPacket(header, min_rtt);
}

int32_t Channel::ReceivedRTCPPacket(const uint8_t* data, size_t length) {
  WEBRTC_TRACE(kTraceStream, kTraceVoice, VoEId(_instanceId, _channelId),
               "Channel::ReceivedRTCPPacket()");
  // Store playout timestamp for the received RTCP packet
  UpdatePlayoutTimestamp(true);

  // Deliver RTCP packet to RTP/RTCP module for parsing
  if (_rtpRtcpModule->IncomingRtcpPacket(data, length) == -1) {
    _engineStatisticsPtr->SetLastError(
        VE_SOCKET_TRANSPORT_MODULE_ERROR, kTraceWarning,
        "Channel::IncomingRTPPacket() RTCP packet is invalid");
  }

  int64_t rtt = GetRTT(true);
  if (rtt == 0) {
    // Waiting for valid RTT.
    return 0;
  }

  int64_t nack_window_ms = rtt;
  if (nack_window_ms < kMinRetransmissionWindowMs) {
    nack_window_ms = kMinRetransmissionWindowMs;
  } else if (nack_window_ms > kMaxRetransmissionWindowMs) {
    nack_window_ms = kMaxRetransmissionWindowMs;
  }
  retransmission_rate_limiter_->SetWindowSize(nack_window_ms);

  // Invoke audio encoders OnReceivedRtt().
  audio_coding_->ModifyEncoder([&](std::unique_ptr<AudioEncoder>* encoder) {
    if (*encoder)
      (*encoder)->OnReceivedRtt(rtt);
  });

  uint32_t ntp_secs = 0;
  uint32_t ntp_frac = 0;
  uint32_t rtp_timestamp = 0;
  if (0 !=
      _rtpRtcpModule->RemoteNTP(&ntp_secs, &ntp_frac, NULL, NULL,
                                &rtp_timestamp)) {
    // Waiting for RTCP.
    return 0;
  }

  {
    rtc::CritScope lock(&ts_stats_lock_);
    ntp_estimator_.UpdateRtcpTimestamp(rtt, ntp_secs, ntp_frac, rtp_timestamp);
  }
  return 0;
}

int Channel::StartPlayingFileLocally(const char* fileName,
                                     bool loop,
                                     FileFormats format,
                                     int startPosition,
                                     float volumeScaling,
                                     int stopPosition,
                                     const CodecInst* codecInst) {
  WEBRTC_TRACE(kTraceInfo, kTraceVoice, VoEId(_instanceId, _channelId),
               "Channel::StartPlayingFileLocally(fileNameUTF8[]=%s, loop=%d,"
               " format=%d, volumeScaling=%5.3f, startPosition=%d, "
               "stopPosition=%d)",
               fileName, loop, format, volumeScaling, startPosition,
               stopPosition);

  if (channel_state_.Get().output_file_playing) {
    _engineStatisticsPtr->SetLastError(
        VE_ALREADY_PLAYING, kTraceError,
        "StartPlayingFileLocally() is already playing");
    return -1;
  }

  {
    rtc::CritScope cs(&_fileCritSect);

    if (output_file_player_) {
      output_file_player_->RegisterModuleFileCallback(NULL);
      output_file_player_.reset();
    }

    output_file_player_ = FilePlayer::CreateFilePlayer(
        _outputFilePlayerId, (const FileFormats)format);

    if (!output_file_player_) {
      _engineStatisticsPtr->SetLastError(
          VE_INVALID_ARGUMENT, kTraceError,
          "StartPlayingFileLocally() filePlayer format is not correct");
      return -1;
    }

    const uint32_t notificationTime(0);

    if (output_file_player_->StartPlayingFile(
            fileName, loop, startPosition, volumeScaling, notificationTime,
            stopPosition, (const CodecInst*)codecInst) != 0) {
      _engineStatisticsPtr->SetLastError(
          VE_BAD_FILE, kTraceError,
          "StartPlayingFile() failed to start file playout");
      output_file_player_->StopPlayingFile();
      output_file_player_.reset();
      return -1;
    }
    output_file_player_->RegisterModuleFileCallback(this);
    channel_state_.SetOutputFilePlaying(true);
  }

  if (RegisterFilePlayingToMixer() != 0)
    return -1;

  return 0;
}

int Channel::StartPlayingFileLocally(InStream* stream,
                                     FileFormats format,
                                     int startPosition,
                                     float volumeScaling,
                                     int stopPosition,
                                     const CodecInst* codecInst) {
  WEBRTC_TRACE(kTraceInfo, kTraceVoice, VoEId(_instanceId, _channelId),
               "Channel::StartPlayingFileLocally(format=%d,"
               " volumeScaling=%5.3f, startPosition=%d, stopPosition=%d)",
               format, volumeScaling, startPosition, stopPosition);

  if (stream == NULL) {
    _engineStatisticsPtr->SetLastError(
        VE_BAD_FILE, kTraceError,
        "StartPlayingFileLocally() NULL as input stream");
    return -1;
  }

  if (channel_state_.Get().output_file_playing) {
    _engineStatisticsPtr->SetLastError(
        VE_ALREADY_PLAYING, kTraceError,
        "StartPlayingFileLocally() is already playing");
    return -1;
  }

  {
    rtc::CritScope cs(&_fileCritSect);

    // Destroy the old instance
    if (output_file_player_) {
      output_file_player_->RegisterModuleFileCallback(NULL);
      output_file_player_.reset();
    }

    // Create the instance
    output_file_player_ = FilePlayer::CreateFilePlayer(
        _outputFilePlayerId, (const FileFormats)format);

    if (!output_file_player_) {
      _engineStatisticsPtr->SetLastError(
          VE_INVALID_ARGUMENT, kTraceError,
          "StartPlayingFileLocally() filePlayer format isnot correct");
      return -1;
    }

    const uint32_t notificationTime(0);

    if (output_file_player_->StartPlayingFile(stream, startPosition,
                                              volumeScaling, notificationTime,
                                              stopPosition, codecInst) != 0) {
      _engineStatisticsPtr->SetLastError(VE_BAD_FILE, kTraceError,
                                         "StartPlayingFile() failed to "
                                         "start file playout");
      output_file_player_->StopPlayingFile();
      output_file_player_.reset();
      return -1;
    }
    output_file_player_->RegisterModuleFileCallback(this);
    channel_state_.SetOutputFilePlaying(true);
  }

  if (RegisterFilePlayingToMixer() != 0)
    return -1;

  return 0;
}

int Channel::StopPlayingFileLocally() {
  WEBRTC_TRACE(kTraceInfo, kTraceVoice, VoEId(_instanceId, _channelId),
               "Channel::StopPlayingFileLocally()");

  if (!channel_state_.Get().output_file_playing) {
    return 0;
  }

  {
    rtc::CritScope cs(&_fileCritSect);

    if (output_file_player_->StopPlayingFile() != 0) {
      _engineStatisticsPtr->SetLastError(
          VE_STOP_RECORDING_FAILED, kTraceError,
          "StopPlayingFile() could not stop playing");
      return -1;
    }
    output_file_player_->RegisterModuleFileCallback(NULL);
    output_file_player_.reset();
    channel_state_.SetOutputFilePlaying(false);
  }
  // _fileCritSect cannot be taken while calling
  // SetAnonymousMixibilityStatus. Refer to comments in
  // StartPlayingFileLocally(const char* ...) for more details.
  if (_outputMixerPtr->SetAnonymousMixabilityStatus(*this, false) != 0) {
    _engineStatisticsPtr->SetLastError(
        VE_AUDIO_CONF_MIX_MODULE_ERROR, kTraceError,
        "StopPlayingFile() failed to stop participant from playing as"
        "file in the mixer");
    return -1;
  }

  return 0;
}

int Channel::IsPlayingFileLocally() const {
  return channel_state_.Get().output_file_playing;
}

int Channel::RegisterFilePlayingToMixer() {
  // Return success for not registering for file playing to mixer if:
  // 1. playing file before playout is started on that channel.
  // 2. starting playout without file playing on that channel.
  if (!channel_state_.Get().playing ||
      !channel_state_.Get().output_file_playing) {
    return 0;
  }

  // |_fileCritSect| cannot be taken while calling
  // SetAnonymousMixabilityStatus() since as soon as the participant is added
  // frames can be pulled by the mixer. Since the frames are generated from
  // the file, _fileCritSect will be taken. This would result in a deadlock.
  if (_outputMixerPtr->SetAnonymousMixabilityStatus(*this, true) != 0) {
    channel_state_.SetOutputFilePlaying(false);
    rtc::CritScope cs(&_fileCritSect);
    _engineStatisticsPtr->SetLastError(
        VE_AUDIO_CONF_MIX_MODULE_ERROR, kTraceError,
        "StartPlayingFile() failed to add participant as file to mixer");
    output_file_player_->StopPlayingFile();
    output_file_player_.reset();
    return -1;
  }

  return 0;
}

int Channel::StartPlayingFileAsMicrophone(const char* fileName,
                                          bool loop,
                                          FileFormats format,
                                          int startPosition,
                                          float volumeScaling,
                                          int stopPosition,
                                          const CodecInst* codecInst) {
  WEBRTC_TRACE(kTraceInfo, kTraceVoice, VoEId(_instanceId, _channelId),
               "Channel::StartPlayingFileAsMicrophone(fileNameUTF8[]=%s, "
               "loop=%d, format=%d, volumeScaling=%5.3f, startPosition=%d, "
               "stopPosition=%d)",
               fileName, loop, format, volumeScaling, startPosition,
               stopPosition);

  rtc::CritScope cs(&_fileCritSect);

  if (channel_state_.Get().input_file_playing) {
    _engineStatisticsPtr->SetLastError(
        VE_ALREADY_PLAYING, kTraceWarning,
        "StartPlayingFileAsMicrophone() filePlayer is playing");
    return 0;
  }

  // Destroy the old instance
  if (input_file_player_) {
    input_file_player_->RegisterModuleFileCallback(NULL);
    input_file_player_.reset();
  }

  // Create the instance
  input_file_player_ = FilePlayer::CreateFilePlayer(_inputFilePlayerId,
                                                    (const FileFormats)format);

  if (!input_file_player_) {
    _engineStatisticsPtr->SetLastError(
        VE_INVALID_ARGUMENT, kTraceError,
        "StartPlayingFileAsMicrophone() filePlayer format isnot correct");
    return -1;
  }

  const uint32_t notificationTime(0);

  if (input_file_player_->StartPlayingFile(
          fileName, loop, startPosition, volumeScaling, notificationTime,
          stopPosition, (const CodecInst*)codecInst) != 0) {
    _engineStatisticsPtr->SetLastError(
        VE_BAD_FILE, kTraceError,
        "StartPlayingFile() failed to start file playout");
    input_file_player_->StopPlayingFile();
    input_file_player_.reset();
    return -1;
  }
  input_file_player_->RegisterModuleFileCallback(this);
  channel_state_.SetInputFilePlaying(true);

  return 0;
}

int Channel::StartPlayingFileAsMicrophone(InStream* stream,
                                          FileFormats format,
                                          int startPosition,
                                          float volumeScaling,
                                          int stopPosition,
                                          const CodecInst* codecInst) {
  WEBRTC_TRACE(kTraceInfo, kTraceVoice, VoEId(_instanceId, _channelId),
               "Channel::StartPlayingFileAsMicrophone(format=%d, "
               "volumeScaling=%5.3f, startPosition=%d, stopPosition=%d)",
               format, volumeScaling, startPosition, stopPosition);

  if (stream == NULL) {
    _engineStatisticsPtr->SetLastError(
        VE_BAD_FILE, kTraceError,
        "StartPlayingFileAsMicrophone NULL as input stream");
    return -1;
  }

  rtc::CritScope cs(&_fileCritSect);

  if (channel_state_.Get().input_file_playing) {
    _engineStatisticsPtr->SetLastError(
        VE_ALREADY_PLAYING, kTraceWarning,
        "StartPlayingFileAsMicrophone() is playing");
    return 0;
  }

  // Destroy the old instance
  if (input_file_player_) {
    input_file_player_->RegisterModuleFileCallback(NULL);
    input_file_player_.reset();
  }

  // Create the instance
  input_file_player_ = FilePlayer::CreateFilePlayer(_inputFilePlayerId,
                                                    (const FileFormats)format);

  if (!input_file_player_) {
    _engineStatisticsPtr->SetLastError(
        VE_INVALID_ARGUMENT, kTraceError,
        "StartPlayingInputFile() filePlayer format isnot correct");
    return -1;
  }

  const uint32_t notificationTime(0);

  if (input_file_player_->StartPlayingFile(stream, startPosition, volumeScaling,
                                           notificationTime, stopPosition,
                                           codecInst) != 0) {
    _engineStatisticsPtr->SetLastError(VE_BAD_FILE, kTraceError,
                                       "StartPlayingFile() failed to start "
                                       "file playout");
    input_file_player_->StopPlayingFile();
    input_file_player_.reset();
    return -1;
  }

  input_file_player_->RegisterModuleFileCallback(this);
  channel_state_.SetInputFilePlaying(true);

  return 0;
}

int Channel::StopPlayingFileAsMicrophone() {
  WEBRTC_TRACE(kTraceInfo, kTraceVoice, VoEId(_instanceId, _channelId),
               "Channel::StopPlayingFileAsMicrophone()");

  rtc::CritScope cs(&_fileCritSect);

  if (!channel_state_.Get().input_file_playing) {
    return 0;
  }

  if (input_file_player_->StopPlayingFile() != 0) {
    _engineStatisticsPtr->SetLastError(
        VE_STOP_RECORDING_FAILED, kTraceError,
        "StopPlayingFile() could not stop playing");
    return -1;
  }
  input_file_player_->RegisterModuleFileCallback(NULL);
  input_file_player_.reset();
  channel_state_.SetInputFilePlaying(false);

  return 0;
}

int Channel::IsPlayingFileAsMicrophone() const {
  return channel_state_.Get().input_file_playing;
}

int Channel::StartRecordingPlayout(const char* fileName,
                                   const CodecInst* codecInst) {
  WEBRTC_TRACE(kTraceInfo, kTraceVoice, VoEId(_instanceId, _channelId),
               "Channel::StartRecordingPlayout(fileName=%s)", fileName);

  if (_outputFileRecording) {
    WEBRTC_TRACE(kTraceWarning, kTraceVoice, VoEId(_instanceId, -1),
                 "StartRecordingPlayout() is already recording");
    return 0;
  }

  FileFormats format;
  const uint32_t notificationTime(0);  // Not supported in VoE
  CodecInst dummyCodec = {100, "L16", 16000, 320, 1, 320000};

  if ((codecInst != NULL) &&
      ((codecInst->channels < 1) || (codecInst->channels > 2))) {
    _engineStatisticsPtr->SetLastError(
        VE_BAD_ARGUMENT, kTraceError,
        "StartRecordingPlayout() invalid compression");
    return (-1);
  }
  if (codecInst == NULL) {
    format = kFileFormatPcm16kHzFile;
    codecInst = &dummyCodec;
  } else if ((STR_CASE_CMP(codecInst->plname, "L16") == 0) ||
             (STR_CASE_CMP(codecInst->plname, "PCMU") == 0) ||
             (STR_CASE_CMP(codecInst->plname, "PCMA") == 0)) {
    format = kFileFormatWavFile;
  } else {
    format = kFileFormatCompressedFile;
  }

  rtc::CritScope cs(&_fileCritSect);

  // Destroy the old instance
  if (output_file_recorder_) {
    output_file_recorder_->RegisterModuleFileCallback(NULL);
    output_file_recorder_.reset();
  }

  output_file_recorder_ = FileRecorder::CreateFileRecorder(
      _outputFileRecorderId, (const FileFormats)format);
  if (!output_file_recorder_) {
    _engineStatisticsPtr->SetLastError(
        VE_INVALID_ARGUMENT, kTraceError,
        "StartRecordingPlayout() fileRecorder format isnot correct");
    return -1;
  }

  if (output_file_recorder_->StartRecordingAudioFile(
          fileName, (const CodecInst&)*codecInst, notificationTime) != 0) {
    _engineStatisticsPtr->SetLastError(
        VE_BAD_FILE, kTraceError,
        "StartRecordingAudioFile() failed to start file recording");
    output_file_recorder_->StopRecording();
    output_file_recorder_.reset();
    return -1;
  }
  output_file_recorder_->RegisterModuleFileCallback(this);
  _outputFileRecording = true;

  return 0;
}

int Channel::StartRecordingPlayout(OutStream* stream,
                                   const CodecInst* codecInst) {
  WEBRTC_TRACE(kTraceInfo, kTraceVoice, VoEId(_instanceId, _channelId),
               "Channel::StartRecordingPlayout()");

  if (_outputFileRecording) {
    WEBRTC_TRACE(kTraceWarning, kTraceVoice, VoEId(_instanceId, -1),
                 "StartRecordingPlayout() is already recording");
    return 0;
  }

  FileFormats format;
  const uint32_t notificationTime(0);  // Not supported in VoE
  CodecInst dummyCodec = {100, "L16", 16000, 320, 1, 320000};

  if (codecInst != NULL && codecInst->channels != 1) {
    _engineStatisticsPtr->SetLastError(
        VE_BAD_ARGUMENT, kTraceError,
        "StartRecordingPlayout() invalid compression");
    return (-1);
  }
  if (codecInst == NULL) {
    format = kFileFormatPcm16kHzFile;
    codecInst = &dummyCodec;
  } else if ((STR_CASE_CMP(codecInst->plname, "L16") == 0) ||
             (STR_CASE_CMP(codecInst->plname, "PCMU") == 0) ||
             (STR_CASE_CMP(codecInst->plname, "PCMA") == 0)) {
    format = kFileFormatWavFile;
  } else {
    format = kFileFormatCompressedFile;
  }

  rtc::CritScope cs(&_fileCritSect);

  // Destroy the old instance
  if (output_file_recorder_) {
    output_file_recorder_->RegisterModuleFileCallback(NULL);
    output_file_recorder_.reset();
  }

  output_file_recorder_ = FileRecorder::CreateFileRecorder(
      _outputFileRecorderId, (const FileFormats)format);
  if (!output_file_recorder_) {
    _engineStatisticsPtr->SetLastError(
        VE_INVALID_ARGUMENT, kTraceError,
        "StartRecordingPlayout() fileRecorder format isnot correct");
    return -1;
  }

  if (output_file_recorder_->StartRecordingAudioFile(stream, *codecInst,
                                                     notificationTime) != 0) {
    _engineStatisticsPtr->SetLastError(VE_BAD_FILE, kTraceError,
                                       "StartRecordingPlayout() failed to "
                                       "start file recording");
    output_file_recorder_->StopRecording();
    output_file_recorder_.reset();
    return -1;
  }

  output_file_recorder_->RegisterModuleFileCallback(this);
  _outputFileRecording = true;

  return 0;
}

int Channel::StopRecordingPlayout() {
  WEBRTC_TRACE(kTraceInfo, kTraceVoice, VoEId(_instanceId, -1),
               "Channel::StopRecordingPlayout()");

  if (!_outputFileRecording) {
    WEBRTC_TRACE(kTraceError, kTraceVoice, VoEId(_instanceId, -1),
                 "StopRecordingPlayout() isnot recording");
    return -1;
  }

  rtc::CritScope cs(&_fileCritSect);

  if (output_file_recorder_->StopRecording() != 0) {
    _engineStatisticsPtr->SetLastError(
        VE_STOP_RECORDING_FAILED, kTraceError,
        "StopRecording() could not stop recording");
    return (-1);
  }
  output_file_recorder_->RegisterModuleFileCallback(NULL);
  output_file_recorder_.reset();
  _outputFileRecording = false;

  return 0;
}

void Channel::SetMixWithMicStatus(bool mix) {
  rtc::CritScope cs(&_fileCritSect);
  _mixFileWithMicrophone = mix;
}

int Channel::GetSpeechOutputLevel(uint32_t& level) const {
  int8_t currentLevel = _outputAudioLevel.Level();
  level = static_cast<int32_t>(currentLevel);
  return 0;
}

int Channel::GetSpeechOutputLevelFullRange(uint32_t& level) const {
  int16_t currentLevel = _outputAudioLevel.LevelFullRange();
  level = static_cast<int32_t>(currentLevel);
  return 0;
}

int Channel::SetInputMute(bool enable) {
  rtc::CritScope cs(&volume_settings_critsect_);
  WEBRTC_TRACE(kTraceInfo, kTraceVoice, VoEId(_instanceId, _channelId),
               "Channel::SetMute(enable=%d)", enable);
  input_mute_ = enable;
  return 0;
}

bool Channel::InputMute() const {
  rtc::CritScope cs(&volume_settings_critsect_);
  return input_mute_;
}

int Channel::SetOutputVolumePan(float left, float right) {
  rtc::CritScope cs(&volume_settings_critsect_);
  WEBRTC_TRACE(kTraceInfo, kTraceVoice, VoEId(_instanceId, _channelId),
               "Channel::SetOutputVolumePan()");
  _panLeft = left;
  _panRight = right;
  return 0;
}

int Channel::GetOutputVolumePan(float& left, float& right) const {
  rtc::CritScope cs(&volume_settings_critsect_);
  left = _panLeft;
  right = _panRight;
  return 0;
}

int Channel::SetChannelOutputVolumeScaling(float scaling) {
  rtc::CritScope cs(&volume_settings_critsect_);
  WEBRTC_TRACE(kTraceInfo, kTraceVoice, VoEId(_instanceId, _channelId),
               "Channel::SetChannelOutputVolumeScaling()");
  _outputGain = scaling;
  return 0;
}

int Channel::GetChannelOutputVolumeScaling(float& scaling) const {
  rtc::CritScope cs(&volume_settings_critsect_);
  scaling = _outputGain;
  return 0;
}

int Channel::SendTelephoneEventOutband(int event, int duration_ms) {
  WEBRTC_TRACE(kTraceInfo, kTraceVoice, VoEId(_instanceId, _channelId),
               "Channel::SendTelephoneEventOutband(...)");
  RTC_DCHECK_LE(0, event);
  RTC_DCHECK_GE(255, event);
  RTC_DCHECK_LE(0, duration_ms);
  RTC_DCHECK_GE(65535, duration_ms);
  if (!Sending()) {
    return -1;
  }
  if (_rtpRtcpModule->SendTelephoneEventOutband(
      event, duration_ms, kTelephoneEventAttenuationdB) != 0) {
    _engineStatisticsPtr->SetLastError(
        VE_SEND_DTMF_FAILED, kTraceWarning,
        "SendTelephoneEventOutband() failed to send event");
    return -1;
  }
  return 0;
}

int Channel::SetSendTelephoneEventPayloadType(int payload_type,
                                              int payload_frequency) {
  WEBRTC_TRACE(kTraceInfo, kTraceVoice, VoEId(_instanceId, _channelId),
               "Channel::SetSendTelephoneEventPayloadType()");
  RTC_DCHECK_LE(0, payload_type);
  RTC_DCHECK_GE(127, payload_type);
  CodecInst codec = {0};
  codec.pltype = payload_type;
  codec.plfreq = payload_frequency;
  memcpy(codec.plname, "telephone-event", 16);
  if (_rtpRtcpModule->RegisterSendPayload(codec) != 0) {
    _rtpRtcpModule->DeRegisterSendPayload(codec.pltype);
    if (_rtpRtcpModule->RegisterSendPayload(codec) != 0) {
      _engineStatisticsPtr->SetLastError(
          VE_RTP_RTCP_MODULE_ERROR, kTraceError,
          "SetSendTelephoneEventPayloadType() failed to register send"
          "payload type");
      return -1;
    }
  }
  return 0;
}

int Channel::VoiceActivityIndicator(int& activity) {
  activity = _sendFrameType;
  return 0;
}

int Channel::SetLocalSSRC(unsigned int ssrc) {
  WEBRTC_TRACE(kTraceInfo, kTraceVoice, VoEId(_instanceId, _channelId),
               "Channel::SetLocalSSRC()");
  if (channel_state_.Get().sending) {
    _engineStatisticsPtr->SetLastError(VE_ALREADY_SENDING, kTraceError,
                                       "SetLocalSSRC() already sending");
    return -1;
  }
  _rtpRtcpModule->SetSSRC(ssrc);
  return 0;
}

int Channel::GetLocalSSRC(unsigned int& ssrc) {
  ssrc = _rtpRtcpModule->SSRC();
  return 0;
}

int Channel::GetRemoteSSRC(unsigned int& ssrc) {
  ssrc = rtp_receiver_->SSRC();
  return 0;
}

int Channel::SetSendAudioLevelIndicationStatus(bool enable, unsigned char id) {
  _includeAudioLevelIndication = enable;
  return SetSendRtpHeaderExtension(enable, kRtpExtensionAudioLevel, id);
}

int Channel::SetReceiveAudioLevelIndicationStatus(bool enable,
                                                  unsigned char id) {
  rtp_header_parser_->DeregisterRtpHeaderExtension(kRtpExtensionAudioLevel);
  if (enable &&
      !rtp_header_parser_->RegisterRtpHeaderExtension(kRtpExtensionAudioLevel,
                                                      id)) {
    return -1;
  }
  return 0;
}

void Channel::EnableSendTransportSequenceNumber(int id) {
  int ret =
      SetSendRtpHeaderExtension(true, kRtpExtensionTransportSequenceNumber, id);
  RTC_DCHECK_EQ(0, ret);
}

void Channel::EnableReceiveTransportSequenceNumber(int id) {
  rtp_header_parser_->DeregisterRtpHeaderExtension(
      kRtpExtensionTransportSequenceNumber);
  bool ret = rtp_header_parser_->RegisterRtpHeaderExtension(
      kRtpExtensionTransportSequenceNumber, id);
  RTC_DCHECK(ret);
}

void Channel::RegisterSenderCongestionControlObjects(
    RtpPacketSender* rtp_packet_sender,
    TransportFeedbackObserver* transport_feedback_observer,
    PacketRouter* packet_router,
    RtcpBandwidthObserver* bandwidth_observer) {
  RTC_DCHECK(rtp_packet_sender);
  RTC_DCHECK(transport_feedback_observer);
  RTC_DCHECK(packet_router && !packet_router_);
  rtcp_observer_->SetBandwidthObserver(bandwidth_observer);
  feedback_observer_proxy_->SetTransportFeedbackObserver(
      transport_feedback_observer);
  seq_num_allocator_proxy_->SetSequenceNumberAllocator(packet_router);
  rtp_packet_sender_proxy_->SetPacketSender(rtp_packet_sender);
  _rtpRtcpModule->SetStorePacketsStatus(true, 600);
  packet_router->AddRtpModule(_rtpRtcpModule.get());
  packet_router_ = packet_router;
}

void Channel::RegisterReceiverCongestionControlObjects(
    PacketRouter* packet_router) {
  RTC_DCHECK(packet_router && !packet_router_);
  packet_router->AddRtpModule(_rtpRtcpModule.get());
  packet_router_ = packet_router;
}

void Channel::ResetCongestionControlObjects() {
  RTC_DCHECK(packet_router_);
  _rtpRtcpModule->SetStorePacketsStatus(false, 600);
  rtcp_observer_->SetBandwidthObserver(nullptr);
  feedback_observer_proxy_->SetTransportFeedbackObserver(nullptr);
  seq_num_allocator_proxy_->SetSequenceNumberAllocator(nullptr);
  packet_router_->RemoveRtpModule(_rtpRtcpModule.get());
  packet_router_ = nullptr;
  rtp_packet_sender_proxy_->SetPacketSender(nullptr);
}

void Channel::SetRTCPStatus(bool enable) {
  WEBRTC_TRACE(kTraceInfo, kTraceVoice, VoEId(_instanceId, _channelId),
               "Channel::SetRTCPStatus()");
  _rtpRtcpModule->SetRTCPStatus(enable ? RtcpMode::kCompound : RtcpMode::kOff);
}

int Channel::GetRTCPStatus(bool& enabled) {
  RtcpMode method = _rtpRtcpModule->RTCP();
  enabled = (method != RtcpMode::kOff);
  return 0;
}

int Channel::SetRTCP_CNAME(const char cName[256]) {
  WEBRTC_TRACE(kTraceInfo, kTraceVoice, VoEId(_instanceId, _channelId),
               "Channel::SetRTCP_CNAME()");
  if (_rtpRtcpModule->SetCNAME(cName) != 0) {
    _engineStatisticsPtr->SetLastError(
        VE_RTP_RTCP_MODULE_ERROR, kTraceError,
        "SetRTCP_CNAME() failed to set RTCP CNAME");
    return -1;
  }
  return 0;
}

int Channel::GetRemoteRTCP_CNAME(char cName[256]) {
  if (cName == NULL) {
    _engineStatisticsPtr->SetLastError(
        VE_INVALID_ARGUMENT, kTraceError,
        "GetRemoteRTCP_CNAME() invalid CNAME input buffer");
    return -1;
  }
  char cname[RTCP_CNAME_SIZE];
  const uint32_t remoteSSRC = rtp_receiver_->SSRC();
  if (_rtpRtcpModule->RemoteCNAME(remoteSSRC, cname) != 0) {
    _engineStatisticsPtr->SetLastError(
        VE_CANNOT_RETRIEVE_CNAME, kTraceError,
        "GetRemoteRTCP_CNAME() failed to retrieve remote RTCP CNAME");
    return -1;
  }
  strcpy(cName, cname);
  return 0;
}

int Channel::SendApplicationDefinedRTCPPacket(
    unsigned char subType,
    unsigned int name,
    const char* data,
    unsigned short dataLengthInBytes) {
  WEBRTC_TRACE(kTraceInfo, kTraceVoice, VoEId(_instanceId, _channelId),
               "Channel::SendApplicationDefinedRTCPPacket()");
  if (!channel_state_.Get().sending) {
    _engineStatisticsPtr->SetLastError(
        VE_NOT_SENDING, kTraceError,
        "SendApplicationDefinedRTCPPacket() not sending");
    return -1;
  }
  if (NULL == data) {
    _engineStatisticsPtr->SetLastError(
        VE_INVALID_ARGUMENT, kTraceError,
        "SendApplicationDefinedRTCPPacket() invalid data value");
    return -1;
  }
  if (dataLengthInBytes % 4 != 0) {
    _engineStatisticsPtr->SetLastError(
        VE_INVALID_ARGUMENT, kTraceError,
        "SendApplicationDefinedRTCPPacket() invalid length value");
    return -1;
  }
  RtcpMode status = _rtpRtcpModule->RTCP();
  if (status == RtcpMode::kOff) {
    _engineStatisticsPtr->SetLastError(
        VE_RTCP_ERROR, kTraceError,
        "SendApplicationDefinedRTCPPacket() RTCP is disabled");
    return -1;
  }

  // Create and schedule the RTCP APP packet for transmission
  if (_rtpRtcpModule->SetRTCPApplicationSpecificData(
          subType, name, (const unsigned char*)data, dataLengthInBytes) != 0) {
    _engineStatisticsPtr->SetLastError(
        VE_SEND_ERROR, kTraceError,
        "SendApplicationDefinedRTCPPacket() failed to send RTCP packet");
    return -1;
  }
  return 0;
}

int Channel::GetRemoteRTCPReportBlocks(
    std::vector<ReportBlock>* report_blocks) {
  if (report_blocks == NULL) {
    _engineStatisticsPtr->SetLastError(
        VE_INVALID_ARGUMENT, kTraceError,
        "GetRemoteRTCPReportBlock()s invalid report_blocks.");
    return -1;
  }

  // Get the report blocks from the latest received RTCP Sender or Receiver
  // Report. Each element in the vector contains the sender's SSRC and a
  // report block according to RFC 3550.
  std::vector<RTCPReportBlock> rtcp_report_blocks;
  if (_rtpRtcpModule->RemoteRTCPStat(&rtcp_report_blocks) != 0) {
    return -1;
  }

  if (rtcp_report_blocks.empty())
    return 0;

  std::vector<RTCPReportBlock>::const_iterator it = rtcp_report_blocks.begin();
  for (; it != rtcp_report_blocks.end(); ++it) {
    ReportBlock report_block;
    report_block.sender_SSRC = it->remoteSSRC;
    report_block.source_SSRC = it->sourceSSRC;
    report_block.fraction_lost = it->fractionLost;
    report_block.cumulative_num_packets_lost = it->cumulativeLost;
    report_block.extended_highest_sequence_number = it->extendedHighSeqNum;
    report_block.interarrival_jitter = it->jitter;
    report_block.last_SR_timestamp = it->lastSR;
    report_block.delay_since_last_SR = it->delaySinceLastSR;
    report_blocks->push_back(report_block);
  }
  return 0;
}

int Channel::GetRTPStatistics(CallStatistics& stats) {
  // --- RtcpStatistics

  // The jitter statistics is updated for each received RTP packet and is
  // based on received packets.
  RtcpStatistics statistics;
  StreamStatistician* statistician =
      rtp_receive_statistics_->GetStatistician(rtp_receiver_->SSRC());
  if (statistician) {
    statistician->GetStatistics(&statistics,
                                _rtpRtcpModule->RTCP() == RtcpMode::kOff);
  }

  stats.fractionLost = statistics.fraction_lost;
  stats.cumulativeLost = statistics.cumulative_lost;
  stats.extendedMax = statistics.extended_max_sequence_number;
  stats.jitterSamples = statistics.jitter;

  // --- RTT
  stats.rttMs = GetRTT(true);

  // --- Data counters

  size_t bytesSent(0);
  uint32_t packetsSent(0);
  size_t bytesReceived(0);
  uint32_t packetsReceived(0);

  if (statistician) {
    statistician->GetDataCounters(&bytesReceived, &packetsReceived);
  }

  if (_rtpRtcpModule->DataCountersRTP(&bytesSent, &packetsSent) != 0) {
    WEBRTC_TRACE(kTraceWarning, kTraceVoice, VoEId(_instanceId, _channelId),
                 "GetRTPStatistics() failed to retrieve RTP datacounters =>"
                 " output will not be complete");
  }

  stats.bytesSent = bytesSent;
  stats.packetsSent = packetsSent;
  stats.bytesReceived = bytesReceived;
  stats.packetsReceived = packetsReceived;

  // --- Timestamps
  {
    rtc::CritScope lock(&ts_stats_lock_);
    stats.capture_start_ntp_time_ms_ = capture_start_ntp_time_ms_;
  }
  return 0;
}

int Channel::SetCodecFECStatus(bool enable) {
  WEBRTC_TRACE(kTraceInfo, kTraceVoice, VoEId(_instanceId, _channelId),
               "Channel::SetCodecFECStatus()");

  if (!codec_manager_.SetCodecFEC(enable) ||
      !codec_manager_.MakeEncoder(&rent_a_codec_, audio_coding_.get())) {
    _engineStatisticsPtr->SetLastError(
        VE_AUDIO_CODING_MODULE_ERROR, kTraceError,
        "SetCodecFECStatus() failed to set FEC state");
    return -1;
  }
  return 0;
}

bool Channel::GetCodecFECStatus() {
  return codec_manager_.GetStackParams()->use_codec_fec;
}

void Channel::SetNACKStatus(bool enable, int maxNumberOfPackets) {
  // None of these functions can fail.
  // If pacing is enabled we always store packets.
  if (!pacing_enabled_)
    _rtpRtcpModule->SetStorePacketsStatus(enable, maxNumberOfPackets);
  rtp_receive_statistics_->SetMaxReorderingThreshold(maxNumberOfPackets);
  if (enable)
    audio_coding_->EnableNack(maxNumberOfPackets);
  else
    audio_coding_->DisableNack();
}

// Called when we are missing one or more packets.
int Channel::ResendPackets(const uint16_t* sequence_numbers, int length) {
  return _rtpRtcpModule->SendNACK(sequence_numbers, length);
}

uint32_t Channel::Demultiplex(const AudioFrame& audioFrame) {
  WEBRTC_TRACE(kTraceStream, kTraceVoice, VoEId(_instanceId, _channelId),
               "Channel::Demultiplex()");
  _audioFrame.CopyFrom(audioFrame);
  _audioFrame.id_ = _channelId;
  return 0;
}

void Channel::Demultiplex(const int16_t* audio_data,
                          int sample_rate,
                          size_t number_of_frames,
                          size_t number_of_channels) {
  CodecInst codec;
  GetSendCodec(codec);

  // Never upsample or upmix the capture signal here. This should be done at the
  // end of the send chain.
  _audioFrame.sample_rate_hz_ = std::min(codec.plfreq, sample_rate);
  _audioFrame.num_channels_ = std::min(number_of_channels, codec.channels);
  RemixAndResample(audio_data, number_of_frames, number_of_channels,
                   sample_rate, &input_resampler_, &_audioFrame);
}

uint32_t Channel::PrepareEncodeAndSend(int mixingFrequency) {
  WEBRTC_TRACE(kTraceStream, kTraceVoice, VoEId(_instanceId, _channelId),
               "Channel::PrepareEncodeAndSend()");

  if (_audioFrame.samples_per_channel_ == 0) {
    WEBRTC_TRACE(kTraceWarning, kTraceVoice, VoEId(_instanceId, _channelId),
                 "Channel::PrepareEncodeAndSend() invalid audio frame");
    return 0xFFFFFFFF;
  }

  if (channel_state_.Get().input_file_playing) {
    MixOrReplaceAudioWithFile(mixingFrequency);
  }

  bool is_muted = InputMute();  // Cache locally as InputMute() takes a lock.
  AudioFrameOperations::Mute(&_audioFrame, previous_frame_muted_, is_muted);

  if (_includeAudioLevelIndication) {
    size_t length =
        _audioFrame.samples_per_channel_ * _audioFrame.num_channels_;
    RTC_CHECK_LE(length, sizeof(_audioFrame.data_));
    if (is_muted && previous_frame_muted_) {
      rms_level_.AnalyzeMuted(length);
    } else {
      rms_level_.Analyze(
          rtc::ArrayView<const int16_t>(_audioFrame.data_, length));
    }
  }
  previous_frame_muted_ = is_muted;

  return 0;
}

uint32_t Channel::EncodeAndSend() {
  WEBRTC_TRACE(kTraceStream, kTraceVoice, VoEId(_instanceId, _channelId),
               "Channel::EncodeAndSend()");

  assert(_audioFrame.num_channels_ <= 2);
  if (_audioFrame.samples_per_channel_ == 0) {
    WEBRTC_TRACE(kTraceWarning, kTraceVoice, VoEId(_instanceId, _channelId),
                 "Channel::EncodeAndSend() invalid audio frame");
    return 0xFFFFFFFF;
  }

  _audioFrame.id_ = _channelId;

  // --- Add 10ms of raw (PCM) audio data to the encoder @ 32kHz.

  // The ACM resamples internally.
  _audioFrame.timestamp_ = _timeStamp;
  // This call will trigger AudioPacketizationCallback::SendData if encoding
  // is done and payload is ready for packetization and transmission.
  // Otherwise, it will return without invoking the callback.
  if (audio_coding_->Add10MsData((AudioFrame&)_audioFrame) < 0) {
    WEBRTC_TRACE(kTraceError, kTraceVoice, VoEId(_instanceId, _channelId),
                 "Channel::EncodeAndSend() ACM encoding failed");
    return 0xFFFFFFFF;
  }

  _timeStamp += static_cast<uint32_t>(_audioFrame.samples_per_channel_);
  return 0;
}

void Channel::set_associate_send_channel(const ChannelOwner& channel) {
  RTC_DCHECK(!channel.channel() ||
             channel.channel()->ChannelId() != _channelId);
  rtc::CritScope lock(&assoc_send_channel_lock_);
  associate_send_channel_ = channel;
}

void Channel::DisassociateSendChannel(int channel_id) {
  rtc::CritScope lock(&assoc_send_channel_lock_);
  Channel* channel = associate_send_channel_.channel();
  if (channel && channel->ChannelId() == channel_id) {
    // If this channel is associated with a send channel of the specified
    // Channel ID, disassociate with it.
    ChannelOwner ref(NULL);
    associate_send_channel_ = ref;
  }
}

void Channel::SetRtcEventLog(RtcEventLog* event_log) {
  event_log_proxy_->SetEventLog(event_log);
}

void Channel::SetRtcpRttStats(RtcpRttStats* rtcp_rtt_stats) {
  rtcp_rtt_stats_proxy_->SetRtcpRttStats(rtcp_rtt_stats);
}

void Channel::UpdateOverheadForEncoder() {
  size_t overhead_per_packet =
      transport_overhead_per_packet_ + rtp_overhead_per_packet_;
  audio_coding_->ModifyEncoder([&](std::unique_ptr<AudioEncoder>* encoder) {
    if (*encoder) {
      (*encoder)->OnReceivedOverhead(overhead_per_packet);
    }
  });
}

void Channel::SetTransportOverhead(size_t transport_overhead_per_packet) {
  rtc::CritScope cs(&overhead_per_packet_lock_);
  transport_overhead_per_packet_ = transport_overhead_per_packet;
  UpdateOverheadForEncoder();
}

// TODO(solenberg): Make AudioSendStream an OverheadObserver instead.
void Channel::OnOverheadChanged(size_t overhead_bytes_per_packet) {
  rtc::CritScope cs(&overhead_per_packet_lock_);
  rtp_overhead_per_packet_ = overhead_bytes_per_packet;
  UpdateOverheadForEncoder();
}

int Channel::GetNetworkStatistics(NetworkStatistics& stats) {
  return audio_coding_->GetNetworkStatistics(&stats);
}

void Channel::GetDecodingCallStatistics(AudioDecodingCallStats* stats) const {
  audio_coding_->GetDecodingCallStatistics(stats);
}

uint32_t Channel::GetDelayEstimate() const {
  rtc::CritScope lock(&video_sync_lock_);
  return audio_coding_->FilteredCurrentDelayMs() + playout_delay_ms_;
}

int Channel::SetMinimumPlayoutDelay(int delayMs) {
  WEBRTC_TRACE(kTraceInfo, kTraceVoice, VoEId(_instanceId, _channelId),
               "Channel::SetMinimumPlayoutDelay()");
  if ((delayMs < kVoiceEngineMinMinPlayoutDelayMs) ||
      (delayMs > kVoiceEngineMaxMinPlayoutDelayMs)) {
    _engineStatisticsPtr->SetLastError(
        VE_INVALID_ARGUMENT, kTraceError,
        "SetMinimumPlayoutDelay() invalid min delay");
    return -1;
  }
  if (audio_coding_->SetMinimumPlayoutDelay(delayMs) != 0) {
    _engineStatisticsPtr->SetLastError(
        VE_AUDIO_CODING_MODULE_ERROR, kTraceError,
        "SetMinimumPlayoutDelay() failed to set min playout delay");
    return -1;
  }
  return 0;
}

int Channel::GetPlayoutTimestamp(unsigned int& timestamp) {
  uint32_t playout_timestamp_rtp = 0;
  {
    rtc::CritScope lock(&video_sync_lock_);
    playout_timestamp_rtp = playout_timestamp_rtp_;
  }
  if (playout_timestamp_rtp == 0) {
    _engineStatisticsPtr->SetLastError(
        VE_CANNOT_RETRIEVE_VALUE, kTraceStateInfo,
        "GetPlayoutTimestamp() failed to retrieve timestamp");
    return -1;
  }
  timestamp = playout_timestamp_rtp;
  return 0;
}

int Channel::GetRtpRtcp(RtpRtcp** rtpRtcpModule,
                        RtpReceiver** rtp_receiver) const {
  *rtpRtcpModule = _rtpRtcpModule.get();
  *rtp_receiver = rtp_receiver_.get();
  return 0;
}

// TODO(andrew): refactor Mix functions here and in transmit_mixer.cc to use
// a shared helper.
int32_t Channel::MixOrReplaceAudioWithFile(int mixingFrequency) {
  std::unique_ptr<int16_t[]> fileBuffer(new int16_t[640]);
  size_t fileSamples(0);

  {
    rtc::CritScope cs(&_fileCritSect);

    if (!input_file_player_) {
      WEBRTC_TRACE(kTraceWarning, kTraceVoice, VoEId(_instanceId, _channelId),
                   "Channel::MixOrReplaceAudioWithFile() fileplayer"
                   " doesnt exist");
      return -1;
    }

    if (input_file_player_->Get10msAudioFromFile(fileBuffer.get(), &fileSamples,
                                                 mixingFrequency) == -1) {
      WEBRTC_TRACE(kTraceWarning, kTraceVoice, VoEId(_instanceId, _channelId),
                   "Channel::MixOrReplaceAudioWithFile() file mixing "
                   "failed");
      return -1;
    }
    if (fileSamples == 0) {
      WEBRTC_TRACE(kTraceWarning, kTraceVoice, VoEId(_instanceId, _channelId),
                   "Channel::MixOrReplaceAudioWithFile() file is ended");
      return 0;
    }
  }

  assert(_audioFrame.samples_per_channel_ == fileSamples);

  if (_mixFileWithMicrophone) {
    // Currently file stream is always mono.
    // TODO(xians): Change the code when FilePlayer supports real stereo.
    MixWithSat(_audioFrame.data_, _audioFrame.num_channels_, fileBuffer.get(),
               1, fileSamples);
  } else {
    // Replace ACM audio with file.
    // Currently file stream is always mono.
    // TODO(xians): Change the code when FilePlayer supports real stereo.
    _audioFrame.UpdateFrame(
        _channelId, 0xFFFFFFFF, fileBuffer.get(), fileSamples, mixingFrequency,
        AudioFrame::kNormalSpeech, AudioFrame::kVadUnknown, 1);
  }
  return 0;
}

int32_t Channel::MixAudioWithFile(AudioFrame& audioFrame, int mixingFrequency) {
  assert(mixingFrequency <= 48000);

  std::unique_ptr<int16_t[]> fileBuffer(new int16_t[960]);
  size_t fileSamples(0);

  {
    rtc::CritScope cs(&_fileCritSect);

    if (!output_file_player_) {
      WEBRTC_TRACE(kTraceWarning, kTraceVoice, VoEId(_instanceId, _channelId),
                   "Channel::MixAudioWithFile() file mixing failed");
      return -1;
    }

    // We should get the frequency we ask for.
    if (output_file_player_->Get10msAudioFromFile(
            fileBuffer.get(), &fileSamples, mixingFrequency) == -1) {
      WEBRTC_TRACE(kTraceWarning, kTraceVoice, VoEId(_instanceId, _channelId),
                   "Channel::MixAudioWithFile() file mixing failed");
      return -1;
    }
  }

  if (audioFrame.samples_per_channel_ == fileSamples) {
    // Currently file stream is always mono.
    // TODO(xians): Change the code when FilePlayer supports real stereo.
    MixWithSat(audioFrame.data_, audioFrame.num_channels_, fileBuffer.get(), 1,
               fileSamples);
  } else {
    WEBRTC_TRACE(kTraceWarning, kTraceVoice, VoEId(_instanceId, _channelId),
                 "Channel::MixAudioWithFile() samples_per_channel_(%" PRIuS
                 ") != "
                 "fileSamples(%" PRIuS ")",
                 audioFrame.samples_per_channel_, fileSamples);
    return -1;
  }

  return 0;
}

void Channel::UpdatePlayoutTimestamp(bool rtcp) {
  jitter_buffer_playout_timestamp_ = audio_coding_->PlayoutTimestamp();

  if (!jitter_buffer_playout_timestamp_) {
    // This can happen if this channel has not received any RTP packets. In
    // this case, NetEq is not capable of computing a playout timestamp.
    return;
  }

  uint16_t delay_ms = 0;
  if (_audioDeviceModulePtr->PlayoutDelay(&delay_ms) == -1) {
    WEBRTC_TRACE(kTraceWarning, kTraceVoice, VoEId(_instanceId, _channelId),
                 "Channel::UpdatePlayoutTimestamp() failed to read playout"
                 " delay from the ADM");
    _engineStatisticsPtr->SetLastError(
        VE_CANNOT_RETRIEVE_VALUE, kTraceError,
        "UpdatePlayoutTimestamp() failed to retrieve playout delay");
    return;
  }

  RTC_DCHECK(jitter_buffer_playout_timestamp_);
  uint32_t playout_timestamp = *jitter_buffer_playout_timestamp_;

  // Remove the playout delay.
  playout_timestamp -= (delay_ms * (GetRtpTimestampRateHz() / 1000));

  WEBRTC_TRACE(kTraceStream, kTraceVoice, VoEId(_instanceId, _channelId),
               "Channel::UpdatePlayoutTimestamp() => playoutTimestamp = %lu",
               playout_timestamp);

  {
    rtc::CritScope lock(&video_sync_lock_);
    if (!rtcp) {
      playout_timestamp_rtp_ = playout_timestamp;
    }
    playout_delay_ms_ = delay_ms;
  }
}

void Channel::RegisterReceiveCodecsToRTPModule() {
  WEBRTC_TRACE(kTraceInfo, kTraceVoice, VoEId(_instanceId, _channelId),
               "Channel::RegisterReceiveCodecsToRTPModule()");

  CodecInst codec;
  const uint8_t nSupportedCodecs = AudioCodingModule::NumberOfCodecs();

  for (int idx = 0; idx < nSupportedCodecs; idx++) {
    // Open up the RTP/RTCP receiver for all supported codecs
    if ((audio_coding_->Codec(idx, &codec) == -1) ||
        (rtp_receiver_->RegisterReceivePayload(codec) == -1)) {
      WEBRTC_TRACE(kTraceWarning, kTraceVoice, VoEId(_instanceId, _channelId),
                   "Channel::RegisterReceiveCodecsToRTPModule() unable"
                   " to register %s (%d/%d/%" PRIuS
                   "/%d) to RTP/RTCP "
                   "receiver",
                   codec.plname, codec.pltype, codec.plfreq, codec.channels,
                   codec.rate);
    } else {
      WEBRTC_TRACE(kTraceInfo, kTraceVoice, VoEId(_instanceId, _channelId),
                   "Channel::RegisterReceiveCodecsToRTPModule() %s "
                   "(%d/%d/%" PRIuS
                   "/%d) has been added to the RTP/RTCP "
                   "receiver",
                   codec.plname, codec.pltype, codec.plfreq, codec.channels,
                   codec.rate);
    }
  }
}

int Channel::SetSendRtpHeaderExtension(bool enable,
                                       RTPExtensionType type,
                                       unsigned char id) {
  int error = 0;
  _rtpRtcpModule->DeregisterSendRtpHeaderExtension(type);
  if (enable) {
    error = _rtpRtcpModule->RegisterSendRtpHeaderExtension(type, id);
  }
  return error;
}

int Channel::GetRtpTimestampRateHz() const {
  const auto format = audio_coding_->ReceiveFormat();
  // Default to the playout frequency if we've not gotten any packets yet.
  // TODO(ossu): Zero clockrate can only happen if we've added an external
  // decoder for a format we don't support internally. Remove once that way of
  // adding decoders is gone!
  return (format && format->clockrate_hz != 0)
             ? format->clockrate_hz
             : audio_coding_->PlayoutFrequency();
}

int64_t Channel::GetRTT(bool allow_associate_channel) const {
  RtcpMode method = _rtpRtcpModule->RTCP();
  if (method == RtcpMode::kOff) {
    return 0;
  }
  std::vector<RTCPReportBlock> report_blocks;
  _rtpRtcpModule->RemoteRTCPStat(&report_blocks);

  int64_t rtt = 0;
  if (report_blocks.empty()) {
    if (allow_associate_channel) {
      rtc::CritScope lock(&assoc_send_channel_lock_);
      Channel* channel = associate_send_channel_.channel();
      // Tries to get RTT from an associated channel. This is important for
      // receive-only channels.
      if (channel) {
        // To prevent infinite recursion and deadlock, calling GetRTT of
        // associate channel should always use "false" for argument:
        // |allow_associate_channel|.
        rtt = channel->GetRTT(false);
      }
    }
    return rtt;
  }

  uint32_t remoteSSRC = rtp_receiver_->SSRC();
  std::vector<RTCPReportBlock>::const_iterator it = report_blocks.begin();
  for (; it != report_blocks.end(); ++it) {
    if (it->remoteSSRC == remoteSSRC)
      break;
  }
  if (it == report_blocks.end()) {
    // We have not received packets with SSRC matching the report blocks.
    // To calculate RTT we try with the SSRC of the first report block.
    // This is very important for send-only channels where we don't know
    // the SSRC of the other end.
    remoteSSRC = report_blocks[0].remoteSSRC;
  }

  int64_t avg_rtt = 0;
  int64_t max_rtt = 0;
  int64_t min_rtt = 0;
  if (_rtpRtcpModule->RTT(remoteSSRC, &rtt, &avg_rtt, &min_rtt, &max_rtt) !=
      0) {
    return 0;
  }
  return rtt;
}

}  // namespace voe
}  // namespace webrtc<|MERGE_RESOLUTION|>--- conflicted
+++ resolved
@@ -22,12 +22,6 @@
 #include "webrtc/base/rate_limiter.h"
 #include "webrtc/base/thread_checker.h"
 #include "webrtc/base/timeutils.h"
-<<<<<<< HEAD
-#include "webrtc/base/trace_event.h"
-#include "webrtc/call/rtc_event_log.h"
-#include "webrtc/common.h"
-=======
->>>>>>> 6c9caaad
 #include "webrtc/config.h"
 #include "webrtc/logging/rtc_event_log/rtc_event_log.h"
 #include "webrtc/modules/audio_coding/codecs/audio_format_conversion.h"
@@ -749,20 +743,6 @@
         // |capture_start_ntp_time_ms_| + |elapsed_time_ms_| == |ntp_time_ms_|
         capture_start_ntp_time_ms_ =
             audioFrame->ntp_time_ms_ - audioFrame->elapsed_time_ms_;
-#ifdef WINRT
-        int32_t endToEndDelay =
-          static_cast<int32_t>(Clock::GetRealTimeClock()->CurrentNtpInMilliseconds()
-            - audioFrame->ntp_time_ms_);
-
-        // In a slow testing network, where ntp clock sync margin between two testing devices
-        // might be greater than the audio processing time ( especially for a fast testing device)
-        // we shall ignore the negative value for this situation.
-        if (endToEndDelay > 0) 
-        {
-          TRACE_COUNTER1("webrtc", "EndToEndAudioDecoded", endToEndDelay);
-          current_endtoend_delay_ms_ = endToEndDelay;
-        }
-#endif // WINRT
       }
     }
   }
